--- conflicted
+++ resolved
@@ -15,10 +15,7 @@
 // the public, perform publicly and display publicly, and to permit others to do so.
 //========================================================================================
 #include <array>
-<<<<<<< HEAD
-=======
 #include <cmath>
->>>>>>> e8c8063e
 #include <iostream>
 #include <memory>
 #include <string>
@@ -44,11 +41,6 @@
 using parthenon::Metadata;
 using parthenon::MetadataFlag;
 using parthenon::PackIndexMap;
-<<<<<<< HEAD
-using parthenon::PackVariables;
-using parthenon::PackVariablesAndFluxes;
-=======
->>>>>>> e8c8063e
 using parthenon::par_for;
 using parthenon::ParArray4D;
 using parthenon::ParArrayND;
@@ -82,9 +74,6 @@
     rc.Add("v5", m_in, scalar_block_size);
     rc.Add("v6", m_out, scalar_block_size);
 
-<<<<<<< HEAD
-    auto v = PackVariables<Real>(rc);
-=======
     WHEN("We extract a subcontainer") {
       auto subcontainer = Container<Real>(rc, {"v1", "v3", "v5"});
       THEN("The container has the names in the right order") {
@@ -96,7 +85,6 @@
     }
 
     auto v = rc.PackVariables();
->>>>>>> e8c8063e
     par_for(
         "Initialize variables", DevExecSpace(), 0, v.GetDim(4) - 1, 0, v.GetDim(3) - 1, 0,
         v.GetDim(2) - 1, 0, v.GetDim(1) - 1,
@@ -146,11 +134,7 @@
 
     WHEN("we set Independent variables to one") {
       // set "Independent" variables to one
-<<<<<<< HEAD
-      auto v = PackVariables<Real>(rc, {Metadata::Independent});
-=======
       auto v = rc.PackVariables({Metadata::Independent});
->>>>>>> e8c8063e
       par_for(
           "Set independent variables", DevExecSpace(), 0, v.GetDim(4) - 1, 0,
           v.GetDim(3) - 1, 0, v.GetDim(2) - 1, 0, v.GetDim(1) - 1,
@@ -172,11 +156,7 @@
       }
       AND_THEN("pulling out a subset by name should work") {
         using policy4D = Kokkos::MDRangePolicy<Kokkos::Rank<4>>;
-<<<<<<< HEAD
-        auto v = PackVariables<Real>(rc, {"v2", "v3", "v5"});
-=======
         auto v = rc.PackVariables({"v2", "v3", "v5"});
->>>>>>> e8c8063e
         Real total = 0.0;
         Real sum = 1.0;
         Kokkos::parallel_reduce(
@@ -191,19 +171,6 @@
 
     WHEN("we set individual fields by index") {
       PackIndexMap vmap;
-<<<<<<< HEAD
-      auto v = PackVariables<Real>(rc, {"v3", "v6"}, vmap);
-      const int iv3lo = vmap["v3"].first;
-      const int iv3hi = vmap["v3"].second;
-      const int iv6 = vmap["v6"].first;
-      par_for(
-          "Initialize variables", DevExecSpace(), 0, v.GetDim(3) - 1, 0, v.GetDim(2) - 1,
-          0, v.GetDim(1) - 1, KOKKOS_LAMBDA(const int k, const int j, const int i) {
-            v(1, k, j, i) = 1.0; // should correspond with iv3lo+1
-            v(3, k, j, i) = 3.0; // should correspond with iv6
-          });
-      THEN("the values should as we expect") {
-=======
       auto v = rc.PackVariables(std::vector<std::string>({"v3", "v6"}), vmap);
       const int iv3lo = vmap["v3"].first;
       const int iv3hi = vmap["v3"].second;
@@ -226,7 +193,6 @@
         const int iv3lo = vmap["v3"].first;
         const int iv3hi = vmap["v3"].second;
         const int iv6 = vmap["v6"].first;
->>>>>>> e8c8063e
         using policy4D = Kokkos::MDRangePolicy<Kokkos::Rank<4>>;
         Real total = 0.0;
         Real sum = 1.0;
@@ -245,11 +211,7 @@
       }
       AND_THEN("summing up everything should still work") {
         using policy4D = Kokkos::MDRangePolicy<Kokkos::Rank<4>>;
-<<<<<<< HEAD
-        auto v = PackVariables<Real>(rc);
-=======
         auto v = rc.PackVariables();
->>>>>>> e8c8063e
         Real total = 0.0;
         Real sum = 1.0;
         Kokkos::parallel_reduce(
@@ -263,11 +225,7 @@
     }
 
     WHEN("we set fluxes of independent variables") {
-<<<<<<< HEAD
-      auto vf = PackVariablesAndFluxes(rc, {Metadata::Independent, Metadata::FillGhost});
-=======
       auto vf = rc.PackVariablesAndFluxes({Metadata::Independent, Metadata::FillGhost});
->>>>>>> e8c8063e
       par_for(
           "Set fluxes", DevExecSpace(), 0, vf.GetDim(4) - 1, 0, vf.GetDim(3) - 1, 0,
           vf.GetDim(2) - 1, 0, vf.GetDim(1) - 1,
@@ -311,18 +269,6 @@
       rc.Add("vsparse", m_sparse, scalar_block_size);
       THEN("the low and high index bounds are correct as returned by PackVariables") {
         PackIndexMap imap;
-<<<<<<< HEAD
-        auto v = PackVariables<Real>(rc, {"v3", "v6", "vsparse"}, imap);
-        REQUIRE(imap["vsparse"].first == 4);
-        REQUIRE(imap["vsparse"].second == 6);
-      }
-      AND_THEN("bounds are still correct if I get just a subset of the sparse fields") {
-        PackIndexMap imap;
-        auto v = PackVariables<Real>(rc, {"v3", "vsparse"}, {1, 42}, imap);
-        REQUIRE(imap["vsparse"].first == 3);
-        REQUIRE(imap["vsparse"].second == 4);
-        REQUIRE(imap["vsparse_42"].first == 4);
-=======
         auto v = rc.PackVariables({"v3", "v6", "vsparse"}, imap);
         REQUIRE(imap["vsparse"].second == imap["vsparse"].first + 2);
         REQUIRE(imap["v6"].second == imap["v6"].first);
@@ -337,7 +283,6 @@
         REQUIRE(imap["vsparse"].second == imap["vsparse"].first + 1);
         REQUIRE(std::abs(imap["vsparse_42"].first - imap["vsparse_1"].first) == 1);
         REQUIRE(!intervals_intersect(imap["v3"], imap["vsparse"]));
->>>>>>> e8c8063e
       }
     }
   }
@@ -346,10 +291,6 @@
 template <typename InitFunc, typename PerfFunc>
 double performance_test_wrapper(const int n_burn, const int n_perf, InitFunc init_func,
                                 PerfFunc perf_func) {
-<<<<<<< HEAD
-
-=======
->>>>>>> e8c8063e
   // Initialize the timer and test
   Kokkos::Timer timer;
   init_func();
@@ -376,10 +317,6 @@
 }
 
 TEST_CASE("Container Iterator Performance", "[ContainerIterator][performance]") {
-<<<<<<< HEAD
-
-=======
->>>>>>> e8c8063e
   const int N = 32; // Dimensions of blocks
   const int Nvar = 10;
   const int n_burn = 500; // Num times to burn in before timing
@@ -452,11 +389,7 @@
       });
 
   { // Grab variables by mask and do timing tests
-<<<<<<< HEAD
-    auto var_view = PackVariables<Real>(container, {Metadata::Independent});
-=======
     auto var_view = container.PackVariables({Metadata::Independent});
->>>>>>> e8c8063e
 
     auto init_view_of_views = [&]() {
       par_for(
@@ -476,24 +409,6 @@
               var_view.GetDim(3) - 1, 0, var_view.GetDim(2) - 1, 0,
               var_view.GetDim(1) - 1,
               KOKKOS_LAMBDA(const int l, const int k, const int j, const int i) {
-<<<<<<< HEAD
-                var_view(l, k, j, i) *=
-                    var_view(l, k, j, i); // Do something trivial, square each term
-              });
-        });
-
-    std::cout << "raw_array performance: " << time_raw_array << std::endl;
-    std::cout << "iterate_variables performance: " << time_iterate_variables << std::endl;
-    std::cout << "iterate_variables/raw_array " << time_iterate_variables / time_raw_array
-              << std::endl;
-    std::cout << "view_of_views performance: " << time_view_of_views << std::endl;
-    std::cout << "view_of_views/raw_array " << time_view_of_views / time_raw_array
-              << std::endl;
-  }
-  { // Grab variables by name and do timing tests
-    auto var_view_named =
-        PackVariables<Real>(container, {"v0", "v1", "v2", "v3", "v4", "v5"});
-=======
                 auto &var = var_view(l);
                 var(k, j, i) *= var(k, j, i); // Do something trivial, square each term
               });
@@ -511,7 +426,6 @@
   { // Grab variables by name and do timing tests
     std::vector<std::string> names({"v0", "v1", "v2", "v3", "v4", "v5"});
     auto var_view_named = container.PackVariables(names);
->>>>>>> e8c8063e
 
     auto init_view_of_views = [&]() {
       par_for(
@@ -537,8 +451,6 @@
               });
         });
 
-<<<<<<< HEAD
-=======
     // Test performance of view of views when the pack is built every time
     // tests caching
     double time_always_pack =
@@ -554,7 +466,6 @@
               });
         });
 
->>>>>>> e8c8063e
     std::cout << "Named: raw_array performance: " << time_raw_array << std::endl;
     std::cout << "Named: iterate_variables performance: " << time_iterate_variables
               << std::endl;
@@ -563,12 +474,6 @@
     std::cout << "Named: view_of_views performance: " << time_view_of_views << std::endl;
     std::cout << "Named: view_of_views/raw_array " << time_view_of_views / time_raw_array
               << std::endl;
-<<<<<<< HEAD
-  }
-  { // Grab some variables by name with indexing and do timing tests
-    PackIndexMap imap;
-    auto vsub = PackVariables<Real>(container, {"v1", "v2", "v5"}, imap);
-=======
     std::cout << "Named: always pack performance: " << time_always_pack << std::endl;
     std::cout << "Named: always_pack/raw_array " << time_always_pack / time_raw_array
               << std::endl;
@@ -576,7 +481,6 @@
   { // Grab some variables by name with indexing and do timing tests
     PackIndexMap imap;
     auto vsub = container.PackVariables({"v1", "v2", "v5"}, imap);
->>>>>>> e8c8063e
 
     auto init_view_of_views = [&]() {
       par_for(

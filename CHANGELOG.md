--- conflicted
+++ resolved
@@ -3,17 +3,9 @@
 ## Current develop
 
 ### Added (new features/APIs/variables/...)
-<<<<<<< HEAD
-- [[PR 250]](https://github.com/lanl/parthenon/pull/250) Feature::Restart. If output file format 'rst' is specified restart files are written using independent variables and those marked with Restart metadata flag.  Simulations can be restarted with a '-r \<restartFile\>' argument to the code.
-- [[PR 263]](https://github.com/lanl/parthenon/pull/263) Added MeshPack, a mechanism for looping over the whole mesh at once within a `Kokkos` kernel. See [documentation](docs/mesh/packing.md)
-- [[PR 285]](https://github.com/lanl/parthenon/pull/285) Parthenon can now be linked in CMake as `Parthenon::parthenon` when used as a subdirectory, matching install.
-
-### Changed (changing behavior/API/variables/...)
-- [[PR 252]](https://github.com/lanl/parthenon/pull/252) Moved default `par_for` wrappers to `MeshBlock` 
-=======
 - [[PR 314]](https://github.com/lanl/parthenon/pull/314) Generalized `par_for` abstractions to provide for reductions with a consistent interface.
 - [[PR 308]](https://github.com/lanl/parthenon/pull/308) Added the ability to register and name `MeshBlockPack`s in the `Mesh` or in package initialization.
-
+- [[PR 285]](https://github.com/lanl/parthenon/pull/285) Parthenon can now be linked in CMake as `Parthenon::parthenon` when used as a subdirectory, matching install.
 
 ### Changed (changing behavior/API/variables/...)
 - [[PR 303]](https://github.com/lanl/parthenon/pull/303) Changed `Mesh::BlockList` from a `std::list<MeshBlock>` to a `std::vector<std::shared_ptr<MeshBlock>>`, making `FindMeshBlock` run in constant, rather than linear, time. Loops over `block_list` in application drivers must be cahnged accordingly.
@@ -43,7 +35,6 @@
 
 ### Changed
 - [\#68](https://github.com/lanl/parthenon/issues/68) Moved default `par_for` wrappers to `MeshBlock` 
->>>>>>> 9e9e485e
 - [[PR 243]](https://github.com/lanl/parthenon/pull/243) Automatically find/check Python version used in regression tests. Bumps CMake minimum version to 3.12
 - [[PR 266]](https://github.com/lanl/parthenon/pull/266): It is no longer necessary to specify Kokkos_ENABLE_OPENMP this is by default enabled, to turn off one can specify PARTHENON_DISABLE_OPENMP.
 

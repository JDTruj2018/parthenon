# Changelog

## Current develop

### Added (new features/APIs/variables/...)
- [[PR 831]](https://github.com/parthenon-hpc-lab/parthenon/pull/831) Add set-based MetadataFlag logic
- [[PR 803]](https://github.com/parthenon-hpc-lab/parthenon/pull/803) Add skeleton for sphinx docs
- [[PR 774]](https://github.com/parthenon-hpc-lab/parthenon/pull/774) Add second order refinement criteria
- [[PR 699]](https://github.com/lanl/parthenon/pull/699) Add independent sparse thresholds and sparse control fields. Sparse bug fixes.
- [[PR 780]](https://github.com/lanl/parthenon/pull/780) Add Burgers' benchmark, GetVector<T> interface for ParameterInput
- [[PR 732]](https://github.com/lanl/parthenon/pull/732) Add `Metadata::ForceRemeshComm` flag
- [[PR 755]](https://github.com/lanl/parthenon/pull/755) Add archive_parameters option to output all parameters to text file at start
- [[PR 729]](https://github.com/lanl/parthenon/pull/729) Optional modifications to output format
- [[PR 717]](https://github.com/lanl/parthenon/pull/717) Add ghost zone plotting capability to phdf.py and movie2d.py
- [[PR 712]](https://github.com/lanl/parthenon/pull/712) Allow to add params from cmdline

### Changed (changing behavior/API/variables/...)
- [[PR 775]](https://github.com/parthenon-hpc-lab/parthenon/pull/775) Reorganize some of the bvals and prolongation/restriction machinery
- [[PR 753]](https://github.com/parthenon-hpc-lab/parthenon/pull/753) Cleanup uniform Cartesian variable names
- [[PR 769]](https://github.com/parthenon-hpc-lab/parthenon/pull/769) Thread custom prolongation-restriction functions through infrastructure and to userspace
- [[PR 781]](https://github.com/lanl/parthenon/pull/781) Output variables with same shape as in parthenon
- [[PR 758]](https://github.com/lanl/parthenon/pull/758) Bump required C++ standard to C++17
- [[PR 710]](https://github.com/lanl/parthenon/pull/710) Remove data transpose in hdf5 and restart outputs
- [[PR 713]](https://github.com/lanl/parthenon/pull/713) Remove Coordinates stub in favor of Coordinates_t
- [[PR 711]](https://github.com/lanl/parthenon/pull/711) Rename flux correction routines.
- [[PR 663]](https://github.com/lanl/parthenon/pull/663) Change bvals_in_one to use sparse boundary buffers and add flux_correction in one.

### Fixed (not changing behavior/API/variables/...)
- [[PR 832]](https://github.com/parthenon-hpc-lab/parthenon/pull/833) Fix movie2d script after it broke due to change in HDF5 format
- [[PR 820]](https://github.com/parthenon-hpc-lab/parthenon/pull/820) Fix XDMF spec to conform to standard and handle scalar and vector variables
- [[PR 795]](https://github.com/parthenon-hpc-lab/parthenon/pull/795) Fix length-1 vectors in output format version >= 3
- [[PR 824]](https://github.com/parthenon-hpc-lab/parthenon/pull/824) Remove unsupported exception handling from device methods in UniformCartesian
- [[PR 818]](https://github.com/parthenon-hpc-lab/parthenon/pull/818) Fix boundary prolongation only occurring in base stage
- [[PR 805]](https://github.com/parthenon-hpc-lab/parthenon/pull/805) Add Crusher/Frontier machine file and bump Kokkos to 3.7.01
- [[PR 797]](https://github.com/parthenon-hpc-lab/parthenon/pull/797) Fix boundary flux correction boundary logic
- [[PR 800]](https://github.com/parthenon-hpc-lab/parthenon/pull/800) Fix rare and intermitted race condition to set allocation status
- [[PR 777]](https://github.com/parthenon-hpc-lab/parthenon/pull/784) Fix double-output of last file in rare cases
- [[PR 740]](https://github.com/lanl/parthenon/pull/740) Faster PHDF file load times in phdf.py
- [[PR 751]](https://github.com/lanl/parthenon/pull/751) Delete useless file in advection example
- [[PR 765]](https://github.com/lanl/parthenon/pull/765) Fix incorrect BC labeling in swarm
- [[PR 759]](https://github.com/lanl/parthenon/pull/759) Add metadata so Visit treats outputs as time series
- [[PR 743]](https://github.com/lanl/parthenon/pull/743) Add missing HDF5 type on MacOS
- [[PR 739]](https://github.com/lanl/parthenon/pull/739) Fix phdf.py for flattened vectors
- [[PR 724]](https://github.com/lanl/parthenon/pull/724) Fix failing CI on Darwin due to differing `OutputFormatVersion` attribute in hdf5 gold files.
- [[PR 725]](https://github.com/lanl/parthenon/pull/725) Fix improperly exited kokkos profiling region
- [[PR 719]](https://github.com/lanl/parthenon/pull/719) Fix type mismatch in swarm boundaries when host pinned memory enabled
- [[PR 716]](https://github.com/lanl/parthenon/pull/716) Remove unneeded assert from ParArrayND

### Infrastructure (changes irrelevant to downstream codes)
- [[PR 837]](https://github.com/parthenon-hpc-lab/parthenon/pull/837) Migrate docs to Sphinx
- [[PR 791]](https://github.com/parthenon-hpc-lab/parthenon/pull/791) Set KOKKOS_DISABLE_WARNINGS=TRUE
- [[PR 777]](https://github.com/parthenon-hpc-lab/parthenon/pull/777) New action: check PR dependencies & warn until requirements merged
- [[PR 772]](https://github.com/lanl/parthenon/pull/772) Trigger short CI only for PRs and remove old SpaceInstances test
- [[PR 757]](https://github.com/lanl/parthenon/pull/757) Move to flux correction in-one and unify with bvals
- [[PR 768]](https://github.com/lanl/parthenon/pull/768) Update CI image and move to new CI machine (short and extended tests)
- [[PR 766]](https://github.com/lanl/parthenon/pull/766) Remove IAS performance regression test
- [[PR 735]](https://github.com/lanl/parthenon/pull/735) Clean up HDF5 output
- [[PR 708]](https://github.com/lanl/parthenon/pull/708) Bump minimum version of Kokkos to 3.6

### Removed (removing behavior/API/varaibles/...)
- [[PR 829]](https://github.com/parthenon-hpc-lab/parthenon/pull/829) Remove dead output code
- [[PR 738]](https://github.com/lanl/parthenon/pull/738) Remove old incomplete face-centered variables


## Release 0.7.0
Date: 2022-08-04

### Added (new features/APIs/variables/...)
- [[PR 702]](https://github.com/lanl/parthenon/pull/702) Allow for ParArrayGeneric to accept enums
- [[PR 694]](https://github.com/lanl/parthenon/pull/690) Add C++11 implementation of concepts lite
- [[PR 692]](https://github.com/lanl/parthenon/pull/692) Add SparsePack machinery
- [[PR 690]](https://github.com/lanl/parthenon/pull/690) Use power9 partition for Darwin CI
- [[PR 689]](https://github.com/lanl/parthenon/pull/689) Add `Mesh::ProblemGenerator` (allows reductions during init)
- [[PR 667]](https://github.com/lanl/parthenon/pull/667) Add parallel scan
- [[PR 654]](https://github.com/lanl/parthenon/pull/654) Add option for returning FlatIdx when requested variable doesn't exist
- [[PR 653]](https://github.com/lanl/parthenon/pull/653) Allow for multi-D particle variables
- [[PR 622]](https://github.com/lanl/parthenon/pull/622) Extend reduction framework to support more general data types. Now uses PR 623.
- [[PR 619]](https://github.com/lanl/parthenon/pull/619) Sort particles by cell
- [[PR 605]](https://github.com/lanl/parthenon/pull/605) Add output triggering by signaling.
- [[PR 602]](https://github.com/lanl/parthenon/pull/602) Added tuning functionality for HDF5 output
- [[PR 586]](https://github.com/lanl/parthenon/pull/586) Implement true sparse capability with automatic allocation and deallocation of sparse

### Changed (changing behavior/API/variables/...)
- [[PR 682]](https://github.com/lanl/parthenon/pull/682) Add prolongate-in-one
- [[PR 685]](https://github.com/lanl/parthenon/pull/685) Add `*pmb` to `MeshBlockUserWorkBeforeOutput`. Remove unused `MeshBlockUserWorkInLoop`.
- [[PR 676]](https://github.com/lanl/parthenon/pull/662) Remove broken swarm user boundary check
- [[PR 662]](https://github.com/lanl/parthenon/pull/662) Remove SetPrecise
- [[PR 673]](https://github.com/lanl/parthenon/pull/673) Remove smallest meshblock case from advection_performance
- [[PR 655]](https://github.com/lanl/parthenon/pull/655) Enable user boundary conditions for particles
- [[PR 623]](https://github.com/lanl/parthenon/pull/623) Enable Params to optionally return non-const pointers
- [[PR 604]](https://github.com/lanl/parthenon/pull/604) Allow modification of SimTime in PreStepUserWorkInLoop
- [[PR 617]](https://github.com/lanl/parthenon/pull/617) Unify the coordinates API for MeshBlockPack and VariablePack

### Fixed (not changing behavior/API/variables/...)
<<<<<<< HEAD
- [[PR 629]](https://github.com/lanl/parthenon/pull/629) Fix HIP backend (config and tests) and extend build coverage
=======
- [[PR 688]](https://github.com/lanl/parthenon/pull/688) Restore component labels for multicomponent non-vector field
- [[PR 679]](https://github.com/lanl/parthenon/pull/679) Handle case of multidim var labeling for output
- [[PR 680]](https://github.com/lanl/partheon/pull/680) Fix hanging compilation for sort unit test
- [[PR 678]](https://github.com/lanl/partheon/pull/678) Fix FlatIdx packing for size-1 dimensions
- [[PR 677]](https://github.com/lanl/partheon/pull/677) Fix restart without `SparseInfo` object
- [[PR 670]](https://github.com/lanl/partheon/pull/670) Fix typo in `parse_value` for non-hdf5 builds
- [[PR 656]](https://github.com/lanl/partheon/pull/656) Extend CC bvars to 5-, 6-D ParArrays
- [[PR 629]](https://github.com/lanl/parthenon/pull/629) Fix HIP backend (config and tests) and extend build coverage
- [[PR 652]](https://github.com/lanl/parthenon/pull/652) Fix issue with hsize_t and size_t in utils parser
- [[PR 649]](https://github.com/lanl/parthenon/pull/649) Ensure LoadBalancing send buffers are filled and allow async recv LB
>>>>>>> e8e669d8
- [[PR 618]](https://github.com/lanl/parthenon/pull/618) Fix bug in variable pack performance test
- [[PR 616]](https://github.com/lanl/parthenon/pull/609) Restore sparse base names in PackIndexMap
- [[PR 609]](https://github.com/lanl/parthenon/pull/609) Fix bug where .final is not written if signal raised while writing regular output
- [[PR 595]](https://github.com/lanl/parthenon/pull/595) Fix build options so that non-MPI builds cannot be paired with an MPI HDF5 lib

### Infrastructure (changes irrelevant to downstream codes)
<<<<<<< HEAD
- [[PR 646]](https://github.com/lanl/parthenon/pull/646) Add machine configuration file for Stony Brook's Ookami A64FX supercomputer.
=======
- [[PR 703]](https://github.com/lanl/parthenon/pull/703) Fixed mpi/serial logic in extended CI tests
- [[PR 700]](https://github.com/lanl/parthenon/pull/700) Moved CI testing from GitLab mirror to GitHub Actions
- [[PR 698]](https://github.com/lanl/parthenon/pull/698) Remove matplotlib from required python libraries and make desired instead
- [[PR 686]](https://github.com/lanl/parthenon/pull/686) Remove coverage CI stage and add key features to README
- [[PR 681]](https://github.com/lanl/parthenon/pull/681) Refactor ParArrayNDGeneric to work with arbitrary rank Kokkos::views and hold state.
- [[PR 669]](https://github.com/lanl/parthenon/pull/669) Bump clang-format version (and checks) to >=11.0
- [[PR 661]](https://github.com/lanl/parthenon/pull/661) Replaced ids in MPI tags with separate `MPI_Comms` for each variable/swarm
- [[PR 651]](https://github.com/lanl/parthenon/pull/651) Bump Catch2 version due to GCC11.2 incompatibility
- [[PR 646]](https://github.com/lanl/parthenon/pull/646) Add machine configuration file for Stony Brook's Ookami A64FX and OLCF's Spock AMD systems.
>>>>>>> e8e669d8


## Release 0.6.1
Date: 09/22/2021

### Added (new features/APIs/variables/...)
- [[PR 563]](https://github.com/lanl/parthenon/pull/563) Physical boundary options for particles
- [[PR 582]](https://github.com/lanl/parthenon/pull/582) Adding global reductions and basic functionality needed for solvers.
- [[PR 556]](https://github.com/lanl/parthenon/pull/556) Introduce iterative tasks and regionally dependent tasks
- [[PR 578]](https://github.com/lanl/parthenon/pull/578) Add some profiling regions to tasks in particles example
- [[PR 577]](https://github.com/lanl/parthenon/pull/577) Update invalid indices to allow for no-op loops
- [[PR 564]](https://github.com/lanl/parthenon/pull/564) Add EstimateTimestep to particles example task list
- [[PR 557]](https://github.com/lanl/parthenon/pull/557) Re-enable `InitMeshBlockUserData` so data can be set per-remeshing
- [[PR 509]](https://github.com/lanl/parthenon/pull/509) Add `elapsed_main`, `elapsed_cycle`, and `elapsed_LBandAMR` functions to `Driver` as static functions to enable access to timing information in output and restart files.
- [[PR 479]](https://github.com/lanl/parthenon/pull/479) Add `Update` function to `Params` to update the value of an existing key.
- [[PR 482]](https://github.com/lanl/parthenon/pull/482) Add support for package enrolled history outputs.
- [[PR 511]](https://github.com/lanl/parthenon/pull/511) Improvements/speed ups in phdf_diff, phdf_diff, analytic_compare.py
- [[PR 497]](https://github.com/lanl/parthenon/pull/497) Add tracer particles example.
- [[PR 404]](https://github.com/lanl/parthenon/pull/404) Add capability to communicate particles across meshblocks/MPI processes

### Changed (changing behavior/API/variables/...)
- [[PR 558]](https://github.com/lanl/parthenon/pull/558) Boundary bugfix(es) incl. regression tests and exposing FluxDiv_ interface
- [[PR 583]](https://github.com/lanl/parthenon/pull/583) Fix file numbering logic for writing outputs after restarting a simulation.
- [[PR 581]](https://github.com/lanl/parthenon/pull/581) Change return status of `ArgParse` so that `complete` is returned when passing in the help flag.
- [[PR 580]](https://github.com/lanl/parthenon/pull/580) Hid variable/meshblock pack keys from public API, added unit tests for `MeshBlockData`.
- [[PR 535]](https://github.com/lanl/parthenon/pull/535) Modify various interfaces connected with
  variables, `StateDescriptor`, variable packing to support proper sparse variables. Replace
  `SparseVariable` with `SparsePool`. Remove `MeshBlockDataIterator` and make
  `MeshBlockData::GetVariablesBy[Name|Flag]` public instead. Remove public `MeshBlockData::Add`
  interface and add `MeshBlockData::Initialize` instead.
- [[PR 553]](https://github.com/lanl/parthenon/pull/553) Avoid use of variable named restrict
- [[PR 476]](https://github.com/lanl/parthenon/pull/476) Update min. `CMake` version to 3.16 (matching `Kokkos`) and add option to compile with C++17 (`PARTHENON_ENABLE_CPP17` - default: off)
- [[PR 532]](https://github.com/lanl/parthenon/pull/532) Remove obsolete `Properties_t`, they have been replaced by `Packages_t`
- [[PR 508]](https://github.com/lanl/parthenon/pull/508) Modify `RestrictCellCenteredVariables` to support a restriction over meshblock packs.
- [[PR 524]](https://github.com/lanl/parthenon/pull/524) Enforce `Metadata` flags constraints and add new `Metadata::WithFluxes` flag. Note: `Metadata::Independent` will be set automatically unless `Metadata::Derived` is set
- [[PR 517]](https://github.com/lanl/parthenon/pull/517) Remove optional `dims` argument from `MeshBlockData::Add` and use the shape from the `Metadata` instead
- [[PR 492]](https://github.com/lanl/parthenon/pull/492) Modify advection example to have an arbitrary number of dense variables and to disable fill derived for profiling.
- [[PR 486]](https://github.com/lanl/parthenon/pull/486) Unify HDF5 output and restart file writing, add HDF5 compression support, add support for sparse fields in HDF5 output/restart files, add and rename some metadata in HDF5 files.
- [[PR 522]](https://github.com/lanl/parthenon/pull/522) Corrected ordering of `OutputDatasetNames` to match `ComponentNames`

### Fixed (not changing behavior/API/variables/...)
- [[PR 588]](https://github.com/lanl/parthenon/pull/588) Switch from nbmax to nneighbors in particles
- [[PR 572]](https://github.com/lanl/parthenon/pull/572) Fix meshblockpack issue coming from variatic template shadowing
- [[PR 569]](https://github.com/lanl/parthenon/pull/569) Fix path to nvcc_wrapper in README example
- [[PR 551]](https://github.com/lanl/parthenon/pull/551) Hotfix to make particles compile without MPI again
- [[PR 552]](https://github.com/lanl/parthenon/pull/552) Fix missing include for fstream
- [[PR 537]](https://github.com/lanl/parthenon/pull/538) Fix inconsistent treatment of coarse buffers.
- [[PR 539]](https://github.com/lanl/parthenon/pull/539) Fix restart indexing/hdf5 bugs
- [[PR 487]](https://github.com/lanl/parthenon/pull/487) Add default tiling matching `i` index range to MDRange loop pattern.
- [[PR 531]](https://github.com/lanl/parthenon/pull/531) Work around in parthenon_hdf5.cpp for GCC 7.3.0

### Infrastructure (changes irrelevant to downstream codes)
- [[PR 575]](https://github.com/lanl/parthenon/pull/575) Make file comparison more verbose, don't check File metadata
- [[PR 502]](https://github.com/lanl/parthenon/pull/502) Use subviews of a single view for fluxes
- [[PR 505]](https://github.com/lanl/parthenon/pull/505) Can also use buffer-pack-in-one function also in `Mesh::Initialize` (and thus during load balancing/mesh refinement). Breaks sparse variables with FillGhost. Enable with `PARTHENON_ENABLE_INIT_PACKING=ON` (default OFF).
- [[PR 493]](https://github.com/lanl/parthenon/pull/493) Use subviews of a single view for comm buffers
- [[PR 500]](https://github.com/lanl/parthenon/pull/500) Update docker file and CI environment (for Cuda 11.3 and latest `nsys`)
- [[PR 490]](https://github.com/lanl/parthenon/pull/490) Adjust block size in OverlappingSpace instance tests to remain within Cuda/HIP limits
- [[PR 488]](https://github.com/lanl/parthenon/pull/488) Update GitLab Dockerfile to use HDF5 version 1.10.7
- [[PR 510]](https://github.com/lanl/parthenon/pull/510) Fix calling noexistant logger in python performance regression app
- [[PR 527]](https://github.com/lanl/parthenon/pull/527) Fix problem with CI when rebase is used.
- [[PR 518]](https://github.com/lanl/parthenon/pull/518) Added MPI performance regression tests to CI performance app
- [[PR 530]](https://github.com/lanl/parthenon/pull/530) Fixed issue with CI plotting the oldest 5 commit metrics for each test, also cleaned up legend formatting.
- [[PR 536]](https://github.com/lanl/parthenon/pull/536) Updated to latest Kokkos release.
- [[PR 520]](https://github.com/lanl/parthenon/pull/520) Add black python formatter to github actions
- [[PR 519]](https://github.com/lanl/parthenon/pull/519) Add checksum to bash uploader script to verify file is trusted
- [[PR 549]](https://github.com/lanl/parthenon/pull/549) Add deep-code badge.
- [[PR 554]](https://github.com/lanl/parthenon/pull/554) Small fix to documentation related to python parthenon tools README
- [[PR 555](https://github.com/lanl/parthenon/pull/555) Added documentation for darwin CI and scripts
- [[PR 560]](https://github.com/lanl/parthenon/pull/560) Rename `png_files_to_upload` to more generic `figure_files_to_upload`
- [[PR 561]](https://github.com/lanl/parthenon/pull/561) Adding documentation to help with adding new performance regression tests.

### Removed (removing behavior/API/varaibles/...)
- [[PR 498]](https://github.com/lanl/parthenon/pull/498) Cleanup unused user hooks and variables
- [[PR 481]](https://github.com/lanl/parthenon/pull/481) Cleanup unused/untested/not fully ported code (mostly OpenMP and reconstruction)


## Release 0.5.0
Date: 03/30/2021

### Added (new features/APIs/variables/...)
- [[PR 475]](https://github.com/lanl/parthenon/pull/475) Add update function `UpdateWithFluxDivergence` and `gamma` variables to integrator to support low-storage, two stage integrators.
- [[PR 463]](https://github.com/lanl/parthenon/pull/463) Add `PARTHENON_ENABLE_TESTING` and `PARTHENON_ENABLE_PYTHON_MODULE_CHECK` option and documentation on how to use the regression testing framework downstream.
- [[PR 461]](https://github.com/lanl/parthenon/pull/461) A negative `dt` in an output block disables it.
- [[PR 439]](https://github.com/lanl/parthenon/pull/439) Add split initialization of environment (`ParthenonInitEnv()`) and packages and mesh (`ParthenonInitPackagesAndMesh()`) to `ParthenonManager`
- [[PR 406]](https://github.com/lanl/parthenon/pull/406) Add `stochastic_subgrid` example that performs a random amount of work per cell (drawn from a power law distribution)
- [[PR 440]](https://github.com/lanl/parthenon/pull/440) Add abstraction for allocating a `unique_ptr` to an object in device memory
- [[PR 438]](https://github.com/lanl/parthenon/pull/438) More diagnostic runtime output (AMR/Loadbalance and mesh structure) controlled via `parthenon/time/ncycle_out_mesh` input parameter (default 0 - off)
- [[PR 412]](https://github.com/lanl/parthenon/pull/412) Add capability to use host (pinned) memory for communication buffers (via `PARTHENON_ENABLE_HOST_COMM_BUFFERS` - default OFF)
- [[PR 359]](https://github.com/lanl/parthenon/pull/359) MeshBlockPack support for buffer pack and unpack of CellCentered Variables

### Changed (changing behavior/API/variables/...)
- [[PR 451]](https://github.com/lanl/parthenon/pull/451) Remove custom ran2 interface and source
- [[PR 425]](https://github.com/lanl/parthenon/pull/425) Remove ambiguity in package names. `Packages_t` no longer has an `operator[]` method. This has been replaced with `Add` and `Get`.
- [[PR 359]](https://github.com/lanl/parthenon/pull/359) Templated inline reconstruction functions to support different types (e.g., `ParArray4D` or `ParArrayND`)

### Fixed (not changing behavior/API/variables/...)
- [[PR 468]](https://github.com/lanl/parthenon/pull/468) Fix extra `endl` in input CheckDesired
- [[PR 465]](https://github.com/lanl/parthenon/pull/465) Fix soft disable output for drivers without temporal evolution
- [[PR 453]](https://github.com/lanl/parthenon/pull/453) Fix array bounds for AMR hierarchy log and use vector instead of `unique_ptr`
- [[PR 441]](https://github.com/lanl/parthenon/pull/441) Fixed type in input parsing of `pack_size`

### Infrastructure (changes irrelevant to downstream codes)
- [[PR 436]](https://github.com/lanl/parthenon/pull/436) Update Summit build doc and machine file
- [[PR 435]](https://github.com/lanl/parthenon/pull/435) Fix ctest logic for parsing number of ranks in MPI tests
- [[PR 407]](https://github.com/lanl/parthenon/pull/407) More cleanup, removed old bash scripts for CI.
- [[PR 428]](https://github.com/lanl/parthenon/pull/428) Triad Copyright 2021
- [[PR 413]](https://github.com/lanl/parthenon/pull/413) LANL Snow machine configuration
- [[PR 390]](https://github.com/lanl/parthenon/pull/390) Resolve `@PAR_ROOT@` to parthenon root rather than the location of the current source directory
- [[PR 443]](https://github.com/lanl/parthenon/pull/443) Fix Darwin machine config - use spectrum mpi
- [[PR 444]](https://github.com/lanl/parthenon/pull/444) Writes performance metrics to file for advection test
- [[PR 452]](https://github.com/lanl/parthenon/pull/452) Disable copyright check and linting by default, add CI check for copyright
- [[PR 473]](https://github.com/lanl/parthenon/pull/473) Added documentation for forked pr

## Release 0.4.0
Date: 01/19/2021

### Added (new features/APIs/variables/...)
- [[PR 434]](https://github.com/lanl/parthenon/pull/434) Allow the number of ghost zones to be set via the input file
- [[PR 400]](https://github.com/lanl/parthenon/pull/400) Extend `StateDescriptor` for customizable output via user-customizable function pointers `PreStepDiagnosticsMesh` and `PostStepDiagnosticsMesh`
- [[PR 391]](https://github.com/lanl/parthenon/pull/391) Add `VariablePack<T>::GetSparseId` and `VariablePack<T>::GetSparseIndex` to return global sparse ids and pack-local sparse index, repsectively.
- [[PR 381]](https://github.com/lanl/parthenon/pull/381) Overload `DataCollection::Add` to build `MeshData` and `MeshBlockData` objects with a subset of variables.
- [[PR 378]](https://github.com/lanl/parthenon/pull/378) Add Kokkos profiling regions throughout the code to allow the collection characteristic application profiles
- [[PR 358]](https://github.com/lanl/parthenon/pull/358) Generalize code that interfaces with downstream apps to work with both `MeshData` and `MeshBlockData`.
- [[PR 335]](https://github.com/lanl/parthenon/pull/335) Support for project-relative `MACHINE_CFG` with `@PAR_ROOT@`
- [[PR 328]](https://github.com/lanl/parthenon/pull/328) New `MeshBlock` packing interface using `DataCollection`s of `MeshData` and `MeshBlockData`.
- [[PR 386]](https://github.com/lanl/parthenon/pull/386) Introduce `Private`, `Provides`, `Requires`, and `Overridable` variable metadata, allowing fine-grained control of conflict resolution between packages.

### Changed (changing behavior/API/variables/...)
- [[PR 393]](https://github.com/lanl/parthenon/pull/393) Small refactor to make driver code more flexible for downstream apps.
- [[PR 400]](https://github.com/lanl/parthenon/pull/400) Change `Mesh`, `ApplicationInput`, and `Driver` to suppport pre- and post- step user work
- [[PR 394]](https://github.com/lanl/parthenon/pull/394) Make `Params.Get` const-correct.
- [[PR 332]](https://github.com/lanl/parthenon/pull/332) Rewrote boundary conditions to work on GPUs with variable packs. Re-enabled user-defined boundary conditions via `ApplicationInput`.

### Fixed (not changing behavior/API/variables/...)
- [[\#401]](https://github.com/lanl/parthenon/issues/401) Fix missing initial timestep for MeshData functions
- [[PR 387]](https://github.com/lanl/parthenon/pull/387) Add missing const that was needed
- [[PR 353]](https://github.com/lanl/parthenon/pull/353) Fixed small error in input\_parameter logic
- [[PR 352]](https://github.com/lanl/parthenon/pull/352) Code compiles cleanly (no warnings) with nvcc_wrapper

### Infrastructure (changes irrelevant to downstream codes)
- [[PR 392]](https://github.com/lanl/parthenon/pull/392) Fix C++ linting for when parthenon is a submodule
- [[PR 335]](https://github.com/lanl/parthenon/pull/335) New machine configuration file for LANL's Darwin cluster
- [[PR 200]](https://github.com/lanl/parthenon/pull/200) Adds support for running CI on POWER9 nodes.
- [[PR 347]](https://github.com/lanl/parthenon/pull/347) Speed up darwin CI by using pre installed spack packages from project space
- [[PR 368]](https://github.com/lanl/parthenon/pull/368) Fixes false positive in CI.
- [[PR 369]](https://github.com/lanl/parthenon/pull/369) Initializes submodules when running on darwin CI.
- [[PR 382]](https://github.com/lanl/parthenon/pull/382) Adds output on fail for fast CI implementation on Darwin.
- [[PR 362]](https://github.com/lanl/parthenon/pull/362) Small fix to clean regression tests output folder on reruns
- [[PR 403]](https://github.com/lanl/parthenon/pull/403) Cleanup Codacy warnings
- [[PR 377]](https://github.com/lanl/parthenon/pull/377) New machine configuration file for LLNL's RZAnsel cluster

### Removed (removing behavior/API/varaibles/...)
- [[PR 410]](https://github.com/lanl/parthenon/pull/410) Addresses issue of cpp linter calling python instead of python3

## Release 0.3.0
Date: 10/29/2020

### Added (new features/APIs/variables/...)
- [[PR 317]](https://github.com/lanl/parthenon/pull/317) Add initial support for particles (no MPI support)
- [[PR 311]](https://github.com/lanl/parthenon/pull/311) Bugfix::Restart. Fixed restart parallel bug and also restart bug for simulations with reflecting boundary conditions.  Added ability to write restart files with or without ghost cells by setting `ghost_zones` in the output block similar to other output formats.
- [[PR 314]](https://github.com/lanl/parthenon/pull/314) Generalized `par_for` abstractions to provide for reductions with a consistent interface.
- [[PR 308]](https://github.com/lanl/parthenon/pull/308) Added the ability to register and name `MeshBlockPack`s in the `Mesh` or in package initialization.
- [[PR 285]](https://github.com/lanl/parthenon/pull/285) Parthenon can now be linked in CMake as `Parthenon::parthenon` when used as a subdirectory, matching install.

### Changed (changing behavior/API/variables/...)
- [[PR 303]](https://github.com/lanl/parthenon/pull/303) Changed `Mesh::BlockList` from a `std::list<MeshBlock>` to a `std::vector<std::shared_ptr<MeshBlock>>`, making `FindMeshBlock` run in constant, rather than linear, time. Loops over `block_list` in application drivers must be cahnged accordingly.
- [[PR 300]](https://github.com/lanl/parthenon/pull/300): Changes to `AddTask` function signature. Requires re-ordering task dependency argument to front.
- [[PR 307]](https://github.com/lanl/parthenon/pull/307) Changed back-pointers in mesh structure to weak pointers. Cleaned up `MeshBlock` constructor and implemented `MeshBlock` factory function.

### Fixed (not changing behavior/API/variables/...)
- [[PR 293]](https://github.com/lanl/parthenon/pull/293) Changed `VariablePack` and related objects to use `ParArray1D` objects instead of `ParArrayND` objects under the hood to reduce the size of the captured objects.
- [[PR 313]](https://github.com/lanl/parthenon/pull/313) Add include guards for Kokkos in cmake.
- [[PR 321]](https://github.com/lanl/parthenon/pull/321) Make inner loop pattern tags constexpr

### Infrastructure (changes irrelevant to downstream codes)
- [[PR 336]](https://github.com/lanl/parthenon/pull/336) Automated testing now checks for extraneous HtoD or DtoH copies.
- [[PR 325]](https://github.com/lanl/parthenon/pull/325) Fixes regression in convergence tests with multiple MPI ranks.
- [[PR 310]](https://github.com/lanl/parthenon/pull/310) Fix Cuda 11 builds.
- [[PR 281]](https://github.com/lanl/parthenon/pull/281) Allows one to run regression tests with more than one cuda device, Also improves readability of regression tests output.
- [[PR 330]](https://github.com/lanl/parthenon/pull/330) Fixes restart regression test.


## Release 0.2.0
Date: 9/12/2020

### Added
- [[PR 250]](https://github.com/lanl/parthenon/pull/250) Feature::Restart. If output file format 'rst' is specified restart files are written using independent variables and those marked with Restart metadata flag.  Simulations can be restarted with a '-r \<restartFile\>' argument to the code.
- [[PR 263]](https://github.com/lanl/parthenon/pull/263) Added MeshBlockPack, a mechanism for looping over the whole mesh at once within a `Kokkos` kernel. See [documentation](docs/mesh/packing.md)
- [[PR 267]](https://github.com/lanl/parthenon/pull/267) Introduced TaskRegions and TaskCollections to allow for task launches on multiple blocks.
- [[PR 287]](https://github.com/lanl/parthenon/pull/287) Added machine configuration file for compile options, see [documentation](https://github.com/lanl/parthenon/blob/develop/docs/building.md#default-machine-configurations)
- [[PR 290]](https://github.com/lanl/parthenon/pull/290) Added per cycle performance output diagnostic.
- [[PR 298]](https://github.com/lanl/parthenon/pull/298) Introduced Partition, a tiny utility for partitioning STL containers. Used for MeshBlockPacks, to enable packing over a fraction of the mesh.

### Changed
- [\#68](https://github.com/lanl/parthenon/issues/68) Moved default `par_for` wrappers to `MeshBlock`
- [[PR 243]](https://github.com/lanl/parthenon/pull/243) Automatically find/check Python version used in regression tests. Bumps CMake minimum version to 3.12
- [[PR 266]](https://github.com/lanl/parthenon/pull/266): It is no longer necessary to specify Kokkos_ENABLE_OPENMP this is by default enabled, to turn off one can specify PARTHENON_DISABLE_OPENMP.

### Fixed
- [[PR 271]](https://github.com/lanl/parthenon/issues/256): Fix setting default CXX standard.
- [[PR 262]](https://github.com/lanl/parthenon/pull/262) Fix setting of "coverage" label in testing. Automatically applies coverage tag to all tests not containing "performance" label.
- [[PR 276]](https://github.com/lanl/parthenon/pull/276) Decrease required Python version from 3.6 to 3.5.
- [[PR 283]](https://github.com/lanl/parthenon/pull/283) Change CI to extended nightly develop tests and short push tests.
- [[PR 291]](https://github.com/lanl/parthenon/pull/291) Adds Task Diagram to documentation.

### Removed
- [[PR 282]](https://github.com/lanl/parthenon/pull/282) Integrated MeshBlockPack and tasking in pi example
- [[PR 294]](https://github.com/lanl/parthenon/pull/294) Fix `IndexShape::GetTotal(IndexDomain)` - previously was returning opposite of expected domain result.

## Release 0.1.0
Date: 8/4/2020

Initial release of Parthenon AMR infrastructure.

### Changed
- [[PR 214]](https://github.com/lanl/parthenon/pull/214): The weak linked routines for user-specified parthenon behavior have been removed in favor of a more portable approach. See [the documentation](docs/README.md#user-specified-internal-functions).<|MERGE_RESOLUTION|>--- conflicted
+++ resolved
@@ -92,9 +92,6 @@
 - [[PR 617]](https://github.com/lanl/parthenon/pull/617) Unify the coordinates API for MeshBlockPack and VariablePack
 
 ### Fixed (not changing behavior/API/variables/...)
-<<<<<<< HEAD
-- [[PR 629]](https://github.com/lanl/parthenon/pull/629) Fix HIP backend (config and tests) and extend build coverage
-=======
 - [[PR 688]](https://github.com/lanl/parthenon/pull/688) Restore component labels for multicomponent non-vector field
 - [[PR 679]](https://github.com/lanl/parthenon/pull/679) Handle case of multidim var labeling for output
 - [[PR 680]](https://github.com/lanl/partheon/pull/680) Fix hanging compilation for sort unit test
@@ -105,16 +102,12 @@
 - [[PR 629]](https://github.com/lanl/parthenon/pull/629) Fix HIP backend (config and tests) and extend build coverage
 - [[PR 652]](https://github.com/lanl/parthenon/pull/652) Fix issue with hsize_t and size_t in utils parser
 - [[PR 649]](https://github.com/lanl/parthenon/pull/649) Ensure LoadBalancing send buffers are filled and allow async recv LB
->>>>>>> e8e669d8
 - [[PR 618]](https://github.com/lanl/parthenon/pull/618) Fix bug in variable pack performance test
 - [[PR 616]](https://github.com/lanl/parthenon/pull/609) Restore sparse base names in PackIndexMap
 - [[PR 609]](https://github.com/lanl/parthenon/pull/609) Fix bug where .final is not written if signal raised while writing regular output
 - [[PR 595]](https://github.com/lanl/parthenon/pull/595) Fix build options so that non-MPI builds cannot be paired with an MPI HDF5 lib
 
 ### Infrastructure (changes irrelevant to downstream codes)
-<<<<<<< HEAD
-- [[PR 646]](https://github.com/lanl/parthenon/pull/646) Add machine configuration file for Stony Brook's Ookami A64FX supercomputer.
-=======
 - [[PR 703]](https://github.com/lanl/parthenon/pull/703) Fixed mpi/serial logic in extended CI tests
 - [[PR 700]](https://github.com/lanl/parthenon/pull/700) Moved CI testing from GitLab mirror to GitHub Actions
 - [[PR 698]](https://github.com/lanl/parthenon/pull/698) Remove matplotlib from required python libraries and make desired instead
@@ -124,7 +117,6 @@
 - [[PR 661]](https://github.com/lanl/parthenon/pull/661) Replaced ids in MPI tags with separate `MPI_Comms` for each variable/swarm
 - [[PR 651]](https://github.com/lanl/parthenon/pull/651) Bump Catch2 version due to GCC11.2 incompatibility
 - [[PR 646]](https://github.com/lanl/parthenon/pull/646) Add machine configuration file for Stony Brook's Ookami A64FX and OLCF's Spock AMD systems.
->>>>>>> e8e669d8
 
 
 ## Release 0.6.1

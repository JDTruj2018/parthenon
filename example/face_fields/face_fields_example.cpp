--- conflicted
+++ resolved
@@ -23,25 +23,6 @@
 
 namespace parthenon {
 
-<<<<<<< HEAD
-  DriverStatus FaceFieldExample::Execute() {
-    DriverUtils::ConstructAndExecuteBlockTasks<>(this);
-
-    // post-evolution analysis
-    Real rank_sum = 0.0;
-    MeshBlock* pmb = pmesh->pblock;
-    while (pmb != nullptr) {
-      parthenon::IndexDomain interior = parthenon::IndexDomain::interior;
-      parthenon::IndexRange ib = pmb->cellbounds.GetBoundsI(interior);
-      parthenon::IndexRange jb = pmb->cellbounds.GetBoundsJ(interior);
-      parthenon::IndexRange kb = pmb->cellbounds.GetBoundsK(interior);
-      auto& summed = pmb->real_container.Get("c.c.interpolated_sum");
-      for (int k = kb.s; k <= kb.e; k++) {
-        for (int j = jb.s; j <= jb.e; j++) {
-          for (int i = ib.s; i <= ib.e; i++) {
-            rank_sum += summed(k,j,i);
-          }
-=======
 Packages_t ParthenonManager::ProcessPackages(std::unique_ptr<ParameterInput> &pin) {
   Packages_t packages;
   auto package = std::make_shared<StateDescriptor>("FaceFieldExample");
@@ -81,19 +62,16 @@
   Real rank_sum = 0.0;
   MeshBlock *pmb = pmesh->pblock;
   while (pmb != nullptr) {
-    int is = pmb->is;
-    int js = pmb->js;
-    int ks = pmb->ks;
-    int ie = pmb->ie;
-    int je = pmb->je;
-    int ke = pmb->ke;
+    parthenon::IndexDomain interior = parthenon::IndexDomain::interior;
+    parthenon::IndexRange ib = pmb->cellbounds.GetBoundsI(interior);
+    parthenon::IndexRange jb = pmb->cellbounds.GetBoundsJ(interior);
+    parthenon::IndexRange kb = pmb->cellbounds.GetBoundsK(interior);
     Container<Real> &rc = pmb->real_containers.Get();
     auto &summed = rc.Get("c.c.interpolated_sum");
-    for (int k = ks; k <= ke; k++) {
-      for (int j = js; j <= je; j++) {
-        for (int i = is; i <= ie; i++) {
+    for (int k = kb.s; k <= kb.e; k++) {
+      for (int j = jb.s; j <= jb.e; j++) {
+        for (int i = ib.s; i <= ib.e; i++) {
           rank_sum += summed(k, j, i);
->>>>>>> 45257b25
         }
       }
     }
@@ -112,63 +90,35 @@
               << std::endl;
   }
 
-<<<<<<< HEAD
-  TaskList FaceFieldExample::MakeTaskList(MeshBlock *pmb) {
-    // make a task list for this mesh block
-    TaskList tl;
-    TaskID none(0);
-
-    auto fill_faces = tl.AddTask<BlockTask>(FaceFields::fill_faces, none, pmb);
-
-    auto interpolate = tl.AddTask<BlockTask>([](MeshBlock* pmb)->TaskStatus {
-        Container<Real>& rc = pmb->real_container;
+  pmesh->mbcnt = pmesh->nbtotal;
+  return DriverStatus::complete;
+}
+
+TaskList FaceFieldExample::MakeTaskList(MeshBlock *pmb) {
+  // make a task list for this mesh block
+  TaskList tl;
+  TaskID none(0);
+
+  auto fill_faces = tl.AddTask<BlockTask>(FaceFields::fill_faces, none, pmb);
+
+  auto interpolate = tl.AddTask<BlockTask>(
+      [](MeshBlock *pmb) -> TaskStatus {
+        Container<Real> &rc = pmb->real_containers.Get();
         parthenon::IndexDomain interior = parthenon::IndexDomain::interior;
         parthenon::IndexRange ib = pmb->cellbounds.GetBoundsI(interior);
         parthenon::IndexRange jb = pmb->cellbounds.GetBoundsJ(interior);
         parthenon::IndexRange kb = pmb->cellbounds.GetBoundsK(interior);
-        auto& face = rc.GetFace("f.f.face_averaged_value");
-        auto& cell = rc.Get("c.c.interpolated_value");
+        auto &face = rc.GetFace("f.f.face_averaged_value");
+        auto &cell = rc.Get("c.c.interpolated_value");
         // perform interpolation
         for (int e = 0; e < 2; e++) {
           for (int k = kb.s; k <= kb.e; k++) {
             for (int j = jb.s; j <= jb.e; j++) {
               for (int i = ib.s; i <= ib.e; i++) {
-                cell(e,k,j,i) = (1./6.)*(face(1,e,k,j,i) + face(1,e,k,j,i+1)
-                                         + face(2,e,k,j,i) + face(2,e,k,j+1,i)
-                                         + face(3,e,k,j,i) + face(3,e,k+1,j,i));
-=======
-  pmesh->mbcnt = pmesh->nbtotal;
-  return DriverStatus::complete;
-}
-
-TaskList FaceFieldExample::MakeTaskList(MeshBlock *pmb) {
-  // make a task list for this mesh block
-  TaskList tl;
-  TaskID none(0);
-
-  auto fill_faces = tl.AddTask<BlockTask>(FaceFields::fill_faces, none, pmb);
-
-  auto interpolate = tl.AddTask<BlockTask>(
-      [](MeshBlock *pmb) -> TaskStatus {
-        Container<Real> &rc = pmb->real_containers.Get();
-        int is = pmb->is;
-        int js = pmb->js;
-        int ks = pmb->ks;
-        int ie = pmb->ie;
-        int je = pmb->je;
-        int ke = pmb->ke;
-        auto &face = rc.GetFace("f.f.face_averaged_value");
-        auto &cell = rc.Get("c.c.interpolated_value");
-        // perform interpolation
-        for (int e = 0; e < 2; e++) {
-          for (int k = ks; k <= ke; k++) {
-            for (int j = js; j <= je; j++) {
-              for (int i = is; i <= ie; i++) {
                 cell(e, k, j, i) =
                     (1. / 6.) * (face(1, e, k, j, i) + face(1, e, k, j, i + 1) +
                                  face(2, e, k, j, i) + face(2, e, k, j + 1, i) +
                                  face(3, e, k, j, i) + face(3, e, k + 1, j, i));
->>>>>>> 45257b25
               }
             }
           }
@@ -177,36 +127,19 @@
       },
       fill_faces, pmb);
 
-<<<<<<< HEAD
-    auto sum = tl.AddTask<BlockTask>([](MeshBlock* pmb)->TaskStatus {
-        Container<Real>& rc = pmb->real_container;
+  auto sum = tl.AddTask<BlockTask>(
+      [](MeshBlock *pmb) -> TaskStatus {
+        Container<Real> &rc = pmb->real_containers.Get();
         parthenon::IndexDomain interior = parthenon::IndexDomain::interior;
         parthenon::IndexRange ib = pmb->cellbounds.GetBoundsI(interior);
         parthenon::IndexRange jb = pmb->cellbounds.GetBoundsJ(interior);
         parthenon::IndexRange kb = pmb->cellbounds.GetBoundsK(interior);
-        auto& interped = rc.Get("c.c.interpolated_value");
-        auto& summed = rc.Get("c.c.interpolated_sum");
+        auto &interped = rc.Get("c.c.interpolated_value");
+        auto &summed = rc.Get("c.c.interpolated_sum");
         for (int k = kb.s; k <= kb.e; k++) {
           for (int j = jb.s; j <= jb.e; j++) {
             for (int i = ib.s; i <= ib.e; i++) {
-              summed(k,j,i) = interped(0,k,j,i) + interped(1,k,j,i);
-=======
-  auto sum = tl.AddTask<BlockTask>(
-      [](MeshBlock *pmb) -> TaskStatus {
-        Container<Real> &rc = pmb->real_containers.Get();
-        int is = pmb->is;
-        int js = pmb->js;
-        int ks = pmb->ks;
-        int ie = pmb->ie;
-        int je = pmb->je;
-        int ke = pmb->ke;
-        auto &interped = rc.Get("c.c.interpolated_value");
-        auto &summed = rc.Get("c.c.interpolated_sum");
-        for (int k = ks; k <= ke; k++) {
-          for (int j = js; j <= je; j++) {
-            for (int i = is; i <= ie; i++) {
               summed(k, j, i) = interped(0, k, j, i) + interped(1, k, j, i);
->>>>>>> 45257b25
             }
           }
         }
@@ -228,37 +161,19 @@
   Real pz = example->Param<Real>("pz");
   parthenon::Container<Real> &rc = pmb->real_containers.Get();
   parthenon::Coordinates *pcoord = pmb->pcoord.get();
-<<<<<<< HEAD
   parthenon::IndexDomain interior = parthenon::IndexDomain::interior;
   parthenon::IndexRange ib = pmb->cellbounds.GetBoundsI(interior);
   parthenon::IndexRange jb = pmb->cellbounds.GetBoundsJ(interior);
   parthenon::IndexRange kb = pmb->cellbounds.GetBoundsK(interior);
-  auto& face = rc.GetFace("f.f.face_averaged_value");
-=======
-  int is = pmb->is;
-  int js = pmb->js;
-  int ks = pmb->ks;
-  int ie = pmb->ie;
-  int je = pmb->je;
-  int ke = pmb->ke;
   auto &face = rc.GetFace("f.f.face_averaged_value");
->>>>>>> 45257b25
   // fill faces
   for (int e = 0; e < face.Get(1).GetDim(4); e++) {
     int sign = (e == 0) ? -1 : 1;
-<<<<<<< HEAD
     for (int k=kb.s; k<=kb.e; k++) {
       Real z = pcoord->x3v(k);
       for (int j=jb.s; j<=jb.e; j++) {
         Real y = pcoord->x2v(j);
         for (int i=ib.s; i<=ib.e+1; i++) {
-=======
-    for (int k = ks; k <= ke; k++) {
-      Real z = pcoord->x3v(k);
-      for (int j = js; j <= je; j++) {
-        Real y = pcoord->x2v(j);
-        for (int i = is; i <= ie + 1; i++) {
->>>>>>> 45257b25
           Real x = pcoord->x1f(i);
           face(1, e, k, j, i) = sign * (pow(x, px) + pow(y, py) + pow(z, pz));
         }
@@ -267,19 +182,11 @@
   }
   for (int e = 0; e < face.Get(2).GetDim(4); e++) {
     int sign = (e == 0) ? -1 : 1;
-<<<<<<< HEAD
     for (int k=kb.s; k<=kb.e; k++) {
       Real z = pcoord->x3v(k);
       for (int j=jb.s; j<=jb.e+1; j++) {
         Real y = pcoord->x2f(j);
         for (int i=ib.s; i<=ib.e; i++) {
-=======
-    for (int k = ks; k <= ke; k++) {
-      Real z = pcoord->x3v(k);
-      for (int j = js; j <= je + 1; j++) {
-        Real y = pcoord->x2f(j);
-        for (int i = is; i <= ie; i++) {
->>>>>>> 45257b25
           Real x = pcoord->x1v(i);
           face(2, e, k, j, i) = sign * (pow(x, px) + pow(y, py) + pow(z, pz));
         }
@@ -288,19 +195,11 @@
   }
   for (int e = 0; e < face.Get(3).GetDim(4); e++) {
     int sign = (e == 0) ? -1 : 1;
-<<<<<<< HEAD
     for (int k=kb.s; k<=kb.e+1; k++) {
       Real z= pcoord->x3f(k);
       for (int j=jb.s; j<=jb.e; j++) {
         Real y = pcoord->x2v(j);
         for (int i=ib.s; i<=ib.e; i++) {
-=======
-    for (int k = ks; k <= ke + 1; k++) {
-      Real z = pcoord->x3f(k);
-      for (int j = js; j <= je; j++) {
-        Real y = pcoord->x2v(j);
-        for (int i = is; i <= ie; i++) {
->>>>>>> 45257b25
           Real x = pcoord->x1v(i);
           face(3, e, k, j, i) = sign * (pow(x, px) + pow(y, py) + pow(z, pz));
         }

--- conflicted
+++ resolved
@@ -67,23 +67,17 @@
   MeshBlock *pmb = pmesh->pblock;
   while (pmb != nullptr) {
     Container<Real> &rc = pmb->real_containers.Get();
-<<<<<<< HEAD
-    CellVariable<Real> &v = rc.Get("in_or_out");
+    ParArrayND<Real> v = rc.Get("in_or_out").data;
 
     // extract area from device memory
     Real block_area;
-    Kokkos::deep_copy(pmb->exec_space, block_area, v.data.Get(0, 0, 0, 0, 0, 0));
+    Kokkos::deep_copy(pmb->exec_space, block_area, v.Get(0, 0, 0, 0, 0, 0));
+    pmb->exec_space.fence();  // as the deep copy may be async
 
     const auto &radius = pmb->packages["calculate_pi"]->Param<Real>("radius");
     // area must be reduced by r^2 to get the block's contribution to PI
     block_area /= (radius * radius);
 
-=======
-    ParArrayND<Real> v = rc.Get("in_or_out").data;
-    // NOTE: the MeshBlock integrated indicator function, divided
-    // by r0^2, was stashed in v(0,0,0) in ComputeArea.
-    Real block_area = v(0, 0, 0);
->>>>>>> 2b941f37
     area += block_area;
     pmb = pmb->next;
   }

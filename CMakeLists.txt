#=========================================================================================
# (C) (or copyright) 2020. Triad National Security, LLC. All rights reserved.
#
# This program was produced under U.S. Government contract 89233218CNA000001 for Los
# Alamos National Laboratory (LANL), which is operated by Triad National Security, LLC
# for the U.S. Department of Energy/National Nuclear Security Administration. All rights
# in the program are reserved by Triad National Security, LLC, and the U.S. Department
# of Energy/National Nuclear Security Administration. The Government is granted for
# itself and others acting on its behalf a nonexclusive, paid-up, irrevocable worldwide
# license in this material to reproduce, prepare derivative works, distribute copies to
# the public, perform publicly and display publicly, and to permit others to do so.
#=========================================================================================

cmake_minimum_required(VERSION 3.12)
project(parthenon VERSION 0.1.0 LANGUAGES C CXX)

include(CTest)

# Compile time constants
set(PARTHENON_NGHOST 2 CACHE STRING "Number of ghost cells")

# Compile Options
option(PARTHENON_SINGLE_PRECISION "Run in single precision" OFF)
option(PARTHENON_DISABLE_MPI "MPI is enabled by default if found, set this to True to disable MPI" OFF)
option(PARTHENON_DISABLE_OPENMP "OpenMP is enabled by default if found, set this to True to disable OpenMP" OFF)
option(PARTHENON_DISABLE_HDF5 "HDF5 is enabled by default if found, set this to True to disable HDF5" OFF)
option(
  PARTHENON_LINT_DEFAULT
  "Sources files are linted when building the default target. Set to OFF to \
stop linting by default. You can still lint using the \"lint\" target"
  ON
)
option(
  PARTHENON_DISABLE_EXAMPLES
  "Example drivers are built by default, set this to True to diable, note if regression tests are \
built some, drivers needed by the regression tests will still be built."
  OFF
)

option(PARTHENON_ENABLE_UNIT_TESTS "Enable unit tests" ${BUILD_TESTING})
option(PARTHENON_ENABLE_INTEGRATION_TESTS "Enable integration tests" ${BUILD_TESTING})
option(PARTHENON_ENABLE_PERFORMANCE_TESTS "Enable performance tests" ${BUILD_TESTING})
option(PARTHENON_ENABLE_REGRESSION_TESTS "Enable regression tests" ${BUILD_TESTING})
option(ENABLE_COMPILER_WARNINGS "Enable compiler warnings" OFF)
option(CHECK_REGISTRY_PRESSURE "Check the registry pressure for Kokkos CUDA kernels" OFF)
option(TEST_INTEL_OPTIMIZATION "Test intel optimization and vectorization" OFF)
option(TEST_ERROR_CHECKING "Enables the error checking unit test. This test will FAIL" OFF)
option(CODE_COVERAGE "Enable code coverage reporting" OFF)

# Default to an external Kokkos package if the submodule is not populated
if(NOT EXISTS "${CMAKE_CURRENT_SOURCE_DIR}/external/Kokkos/CMakeLists.txt" AND NOT EXISTS "${Kokkos_ROOT}/CMakeLists.txt")
    option(PARTHENON_IMPORT_KOKKOS "If ON, attempt to link to an external Kokkos library. If OFF, build Kokkos from source and package with Parthenon" ON)
else()
    option(PARTHENON_IMPORT_KOKKOS "If ON, attempt to link to an external Kokkos library. If OFF, build Kokkos from source and package with Parthenon" OFF)
endif()

include(cmake/Format.cmake)
include(cmake/Lint.cmake)

# internal variable for number of ghost cells
set(NUMBER_GHOST_CELLS ${PARTHENON_NGHOST})

# regression test reference data
set(REGRESSION_GOLD_STANDARD_VER 2 CACHE STRING "Version of gold standard to download and use")
set(REGRESSION_GOLD_STANDARD_HASH "SHA512=45f57d16b76a3a44940e40ea642c1d5a2b3aea681a3064e4c06b031bf264d627f8009e967b92a2cb0fbc08e5cd0ffda381038483f390fa00f47c42a551ca3646" CACHE STRING "Hash of default gold standard file to download")
option(REGRESSION_GOLD_STANDARD_SYNC "Automatically sync gold standard files." ON)

# set single precision #define
if ( PARTHENON_SINGLE_PRECISION )
  set(SINGLE_PRECISION_ENABLED 1)
else()
  set(SINGLE_PRECISION_ENABLED 0)
endif()

set(CMAKE_EXPORT_COMPILE_COMMANDS ON)

include(cmake/CodeCov.cmake)
if(CODE_COVERAGE)
  if( NOT COVERAGE_NAME)
    SET(COVERAGE_NAME "coverage_reports")
  endif()
  if( NOT COVERAGE_PATH)
    SET(COVERAGE_PATH "${CMAKE_BINARY_DIR}/coverage")
  endif()
  SET(GCC_COVERAGE_COMPILE_FLAGS "--coverage")
  SET(GCC_COVERAGE_LINK_FLAGS    "--coverage")
endif()

SET(CMAKE_CXX_FLAGS  "${CMAKE_CXX_FLAGS} ${GCC_COVERAGE_COMPILE_FLAGS}")
SET(CMAKE_EXE_LINKER_FLAGS  "${CMAKE_EXE_LINKER_FLAGS} ${GCC_COVERAGE_LINK_FLAGS}")

# Don't allow in-source builds
file(TO_CMAKE_PATH "${PROJECT_BINARY_DIR}/CMakeLists.txt" LOC_PATH)
if(EXISTS "${LOC_PATH}")
    message(FATAL_ERROR
      "You cannot build in a source directory (or any directory with a CMakeLists.txt file). "
      "Please make a build subdirectory. Feel free to remove CMakeCache.txt and CMakeFiles.")
endif()

# If the user doesn't specify a build type, prefer RelWithDebInfo
set(default_build_type "RelWithDebInfo")
if(NOT CMAKE_BUILD_TYPE AND NOT CMAKE_CONFIGURATION_TYPES)
  message(STATUS "Setting build type to '${default_build_type}' as none was specified.")
  set(CMAKE_BUILD_TYPE "${default_build_type}" CACHE
      STRING "Choose the type of build." FORCE)
  # Set the possible values of build type for cmake-gui
  set_property(CACHE CMAKE_BUILD_TYPE PROPERTY STRINGS
    "Debug" "Release" "MinSizeRel" "RelWithDebInfo")
endif()

set(ENABLE_MPI OFF)
set(NUM_MPI_PROC_TESTING "4" CACHE STRING "Number of mpi processors to use when running tests with MPI")
if (NOT PARTHENON_DISABLE_MPI)
  find_package(MPI COMPONENTS CXX)
  if (NOT MPI_FOUND)
    message(FATAL_ERROR "MPI is required but couldn't be found. "
    "If you want to build Parthenon without MPI, please rerun CMake with -DPARTHENON_DISABLE_MPI=ON")
  endif()
  set(ENABLE_MPI ON)
endif()

set(ENABLE_OPENMP OFF)
if (NOT PARTHENON_DISABLE_OPENMP)
  find_package(OpenMP COMPONENTS CXX)
  if (NOT OpenMP_FOUND)
    message(FATAL_ERROR "OpenMP is required but couldn't be found. "
    "If you want to build Parthenon without OpenMP, please rerun CMake with -DPARTHENON_DISABLE_OPENMP=ON")
  endif()
  set(ENABLE_OPENMP ON)
  set(Kokkos_ENABLE_OPENMP ON CACHE BOOL "Allow Kokkos to use OpenMP")
endif()

if (Kokkos_ENABLE_CUDA AND TEST_INTEL_OPTIMIZATION)
  message(WARNING
    "Intel optimizer flags may not be passed through NVCC wrapper correctly. "
    "If you encounter problems, please delete your CMake cache "
    "and rerun CMake with -DTEST_INTEL_OPTIMIZATION=OFF.")
endif()

set(ENABLE_HDF5 OFF)
if (NOT PARTHENON_DISABLE_HDF5)
  set(HDF5_PREFER_PARALLEL ${ENABLE_MPI})
  find_package(HDF5 COMPONENTS C)
  if (NOT HDF5_FOUND)
    message(FATAL_ERROR "HDF5 is required but couldn't be found. "
    "If you want to build Parthenon without HDF5, please rerun CMake with -DPARTHENON_DISABLE_HDF5=ON")
  endif()
  set(ENABLE_HDF5 ON)

  if (ENABLE_MPI AND (NOT HDF5_IS_PARALLEL))
    message(FATAL_ERROR "Both MPI and HDF5 are enabled but only a serial version of HDF5 "
    "was found. Please install a parallel version of HDF5 (or point CMake to it by adding its path "
    "to the CMAKE_PREFIX_PATH environment variable), or disable either MPI or HDF5 by rerunning "
    "CMake with -DPARTHENON_DISABLE_MPI=ON or -DPARTHENON_DISABLE_HDF5=ON")
  endif()

  # HDF5 Interface library
  add_library(HDF5_C INTERFACE)
  target_link_libraries(HDF5_C INTERFACE ${HDF5_C_LIBRARIES})
  target_compile_definitions(HDF5_C INTERFACE ${HDF5_C_DEFINITIONS})
  target_include_directories(HDF5_C INTERFACE ${HDF5_C_INCLUDE_DIRS})

  install(TARGETS HDF5_C EXPORT parthenonTargets)
endif()

# Kokkos recommendatation resulting in not using default GNU extensions
set(CMAKE_CXX_EXTENSIONS OFF)

# Tell Kokkos to vectorize aggressively
# Kokkos prefers this capitalization for debugging reasons
SET (Kokkos_ENABLE_AGGRESSIVE_VECTORIZATION ON CACHE BOOL
     "Kokkos aggressive vectorization")

# Tell Kokkos we need lambdas in Cuda.
if (Kokkos_ENABLE_CUDA)
  SET (Kokkos_ENABLE_CUDA_LAMBDA ON CACHE BOOL
       "Enable lambda expressions in CUDA")
endif()

# If this is a debug build, set kokkos debug on
if (${CMAKE_BUILD_TYPE} STREQUAL "Debug")
  message(STATUS "Enabling Kokkos debug mode")
  set(Kokkos_ENABLE_DEBUG ON CACHE BOOL "Most general debug settings")
  set(Kokkos_ENABLE_DEBUG_BOUNDS_CHECK ON CACHE BOOL
     "Bounds checking on Kokkos views")
  set(Kokkos_ENABLE_DEBUG_DUALVIEW_MODIFY_CHECK ON CACHE BOOL
      "Sanity checks on Kokkos DualView")
endif()

if (ENABLE_COMPILER_WARNINGS)
  message(STATUS "Enabling -Wall and setting Kokkos_ENABLE_COMPILER_WARNINGS=True")
  set(Kokkos_ENABLE_COMPILER_WARNINGS True CACHE BOOL
      "Make the compiler warn us about things")
  add_compile_options(-Wall)
endif()

# We want Kokkos to be built with C++14, since that's what we're using in
# Parthenon.
<<<<<<< HEAD
set(Kokkos_CXX_STANDARD 14)
if (PARTHENON_IMPORT_KOKKOS)
    find_package(Kokkos 3)
    if (NOT Kokkos_FOUND)
        unset(PARTHENON_IMPORT_KOKKOS CACHE)
        message(FATAL_ERROR "Could not find external Kokkos. Consider importing a Kokkos installation into your environment or disabling external Kokkos with e.g. -DPARTHENON_IMPORT_KOKKOS=OFF")
    endif()
=======
set(CMAKE_CXX_STANDARD 14)
if(EXISTS ${Kokkos_ROOT}/CMakeLists.txt)
  add_subdirectory(${Kokkos_ROOT} Kokkos)
elseif(EXISTS ${CMAKE_CURRENT_SOURCE_DIR}/external/Kokkos/CMakeLists.txt)
  add_subdirectory(${CMAKE_CURRENT_SOURCE_DIR}/external/Kokkos Kokkos)
>>>>>>> 3bfe15e8
else()
  if (EXISTS ${Kokkos_ROOT}/CMakeLists.txt)
    add_subdirectory(${Kokkos_ROOT} Kokkos)
  elseif(EXISTS ${CMAKE_CURRENT_SOURCE_DIR}/external/Kokkos/CMakeLists.txt)
    add_subdirectory(${CMAKE_CURRENT_SOURCE_DIR}/external/Kokkos Kokkos)
  else()
    message(FATAL_ERROR "Could not find Kokkos source. Consider running `git submodule update --init`, providing the path to a Kokkos source directory with Kokkos_ROOT, or setting PARTHENON_IMPORT_KOKKOS=ON to link to an external Kokkos installation.")
  endif()
endif()

# Build Tests and download Catch2
if (${PARTHENON_ENABLE_UNIT_TESTS} OR ${PARTHENON_ENABLE_INTEGRATION_TESTS} OR ${PARTHENON_ENABLE_REGRESSION_TESTS} OR ${PARTHENON_ENABLE_PERFORMANCE_TESTS})

  # if running regression test automatically synch gold standard
  if (${PARTHENON_ENABLE_REGRESSION_TESTS} AND ${REGRESSION_GOLD_STANDARD_SYNC})
    if (EXISTS ${PROJECT_SOURCE_DIR}/tst/regression/gold_standard/current_version)
      file(READ ${PROJECT_SOURCE_DIR}/tst/regression/gold_standard/current_version REGRESSION_GOLD_STANDARD_ON_DISK)
    else()
      set(REGRESSION_GOLD_STANDARD_ON_DISK 0)
    endif()
    if (NOT (${REGRESSION_GOLD_STANDARD_ON_DISK} EQUAL ${REGRESSION_GOLD_STANDARD_VER}))
      message(STATUS "Attempting to download latest gold standard files for regression tests. To disable set REGRESSION_GOLD_STANDARD_SYNC=OFF.")
      file(
        DOWNLOAD https://github.com/lanl/parthenon/releases/download/regression-gold-v${REGRESSION_GOLD_STANDARD_VER}/parthenon_regression_gold_v${REGRESSION_GOLD_STANDARD_VER}.tgz ${PROJECT_SOURCE_DIR}/tst/regression/gold_standard/parthenon_regression_gold_v${REGRESSION_GOLD_STANDARD_VER}.tgz
        EXPECTED_HASH ${REGRESSION_GOLD_STANDARD_HASH}
        )
      execute_process(
        COMMAND ${CMAKE_COMMAND} -E tar xzf ${PROJECT_SOURCE_DIR}/tst/regression/gold_standard/parthenon_regression_gold_v${REGRESSION_GOLD_STANDARD_VER}.tgz
        WORKING_DIRECTORY ${PROJECT_SOURCE_DIR}/tst/regression/gold_standard/
        )
      message(STATUS "  Download of gold standard successful.")
    else()
      message(STATUS "Gold standard is up-to-date. No download required.")
    endif()
  endif()

  # Try finding an installed Catch2 first
  find_package(Catch2 2.11.1 QUIET)

  if (NOT Catch2_FOUND)
    # If Catch2 is not found, instead use the git submodule
    if (NOT EXISTS ${CMAKE_CURRENT_SOURCE_DIR}/external/Catch2/single_include)
      # Unable to find the header files for Catch2 or they don't exist
      message(STATUS "Downloading Catch2 submodule.")

      # Clone the submodule
      execute_process(COMMAND git submodule update --init --force -- external/Catch2 WORKING_DIRECTORY ${CMAKE_CURRENT_SOURCE_DIR})
    endif()

    add_subdirectory(external/Catch2)
    list(APPEND CMAKE_MODULE_PATH "${CMAKE_CURRENT_LIST_DIR}/external/Catch2/contrib")
  endif()

  include(ParseAndAddCatchTests)
  add_subdirectory(tst)
endif()

# Globally turn on useful intel and/or nvcc compiler output
if (Kokkos_ENABLE_CUDA)
  if(CHECK_REGISTRY_PRESSURE)
    add_compile_options(-Xptxas=-v)
  endif()
endif()
# Note that these options may not play nice with nvcc wrapper
if (TEST_INTEL_OPTIMIZATION)
  add_compile_options(-fp-model fast=2 -qopt_report5 -vec-threshold0 -qopt_report_phase=vec)
endif()

add_subdirectory(src)
add_subdirectory(example)

create_pathenon_coverage_targets()
include(cmake/CheckCopyright.cmake)

configure_file("${PROJECT_SOURCE_DIR}/cmake/parthenonConfig.cmake.in" "${PROJECT_BINARY_DIR}/cmake/parthenonConfig.cmake" @ONLY)

# Currently Ctest/Cmake doesn't ensure that tests are not stale
# before running them.
#
# If you add tests with other binaries, add them to the DEPENDS line
add_custom_target(checkit COMMAND ${CMAKE_CTEST_COMMAND}
                  DEPENDS unit_tests)<|MERGE_RESOLUTION|>--- conflicted
+++ resolved
@@ -196,21 +196,13 @@
 
 # We want Kokkos to be built with C++14, since that's what we're using in
 # Parthenon.
-<<<<<<< HEAD
-set(Kokkos_CXX_STANDARD 14)
+set(CMAKE_CXX_STANDARD 14)
 if (PARTHENON_IMPORT_KOKKOS)
-    find_package(Kokkos 3)
-    if (NOT Kokkos_FOUND)
-        unset(PARTHENON_IMPORT_KOKKOS CACHE)
-        message(FATAL_ERROR "Could not find external Kokkos. Consider importing a Kokkos installation into your environment or disabling external Kokkos with e.g. -DPARTHENON_IMPORT_KOKKOS=OFF")
-    endif()
-=======
-set(CMAKE_CXX_STANDARD 14)
-if(EXISTS ${Kokkos_ROOT}/CMakeLists.txt)
-  add_subdirectory(${Kokkos_ROOT} Kokkos)
-elseif(EXISTS ${CMAKE_CURRENT_SOURCE_DIR}/external/Kokkos/CMakeLists.txt)
-  add_subdirectory(${CMAKE_CURRENT_SOURCE_DIR}/external/Kokkos Kokkos)
->>>>>>> 3bfe15e8
+  find_package(Kokkos 3)
+  if (NOT Kokkos_FOUND)
+    unset(PARTHENON_IMPORT_KOKKOS CACHE)
+    message(FATAL_ERROR "Could not find external Kokkos. Consider importing a Kokkos installation into your environment or disabling external Kokkos with e.g. -DPARTHENON_IMPORT_KOKKOS=OFF")
+  endif()
 else()
   if (EXISTS ${Kokkos_ROOT}/CMakeLists.txt)
     add_subdirectory(${Kokkos_ROOT} Kokkos)

--- conflicted
+++ resolved
@@ -181,7 +181,6 @@
   static T value_type(T (&)[N]);
 };
 
-<<<<<<< HEAD
 struct integral {
   template <class T>
   auto requires_(T) -> void_t<ENABLEIF(std::is_integral<T>::value)>;
@@ -194,7 +193,7 @@
                                 typename T::memory_space, typename T::device_type,
                                 typename T::memory_traits, typename T::host_mirror_space>;
 };
-=======
+
 //---------------------------------------------------------
 // Templates for dealing with template packs
 //---------------------------------------------------------
@@ -236,6 +235,5 @@
 
 template <typename T, typename U, typename... Ts>
 struct IncludesType<T, U, Ts...> : IncludesType<T, Ts...> {};
->>>>>>> 0f41029e
 
 #endif // UTILS_CONCEPTS_LITE_HPP_
//========================================================================================
// (C) (or copyright) 2020-2023. Triad National Security, LLC. All rights reserved.
//
// This program was produced under U.S. Government contract 89233218CNA000001 for Los
// Alamos National Laboratory (LANL), which is operated by Triad National Security, LLC
// for the U.S. Department of Energy/National Nuclear Security Administration. All rights
// in the program are reserved by Triad National Security, LLC, and the U.S. Department
// of Energy/National Nuclear Security Administration. The Government is granted for
// itself and others acting on its behalf a nonexclusive, paid-up, irrevocable worldwide
// license in this material to reproduce, prepare derivative works, distribute copies to
// the public, perform publicly and display publicly, and to permit others to do so.
//========================================================================================

#include <memory>
#include <vector>

#include "bvals/boundary_conditions.hpp"
#include "bvals/bvals_interfaces.hpp"
#include "defs.hpp"
#include "interface/meshblock_data.hpp"
#include "mesh/domain.hpp"
#include "mesh/mesh.hpp"
#include "mesh/mesh_refinement.hpp"
#include "mesh/meshblock.hpp"

namespace parthenon {

namespace boundary_cond_impl {
bool DoPhysicalBoundary_(const BoundaryFlag flag, const BoundaryFace face,
                         const int ndim);
} // namespace boundary_cond_impl

<<<<<<< HEAD
TaskStatus ProlongateBoundaries(std::shared_ptr<MeshBlockData<Real>> &rc) {
  if (!(rc->GetBlockPointer()->pmy_mesh->multilevel)) return TaskStatus::complete;
  Kokkos::Profiling::pushRegion("Task_ProlongateBoundaries");

  // Impose physical boundaries on the coarse zones and prolongate to
  // the fine as needed.

  // In principle, the coarse zones must be filled by restriction first.
  // This is true *even* for meshblocks adjacent to a neighbor at the same level.
  // However, it is decoupled from the prolongation step because:
  // (a) For meshblocks next to a coarser block, it
  //     is automatically handled during ghost zone communication
  // (b) Restriction may be handled via meshblock packs, independently from whether
  //     or not boundaries and prolongation are.

  // Step 0. Apply necessary variable restrictions when ghost-ghost zone is on same lvl
  // Handled elsewhere now

  // Step 1. Apply physical boundaries on the coarse boundary,
  ApplyBoundaryConditionsOnCoarseOrFine(rc, true);

  // Step 2. Finally, the ghost-ghost zones are ready for prolongation:
  const auto &pmb = rc->GetBlockPointer();
  int &mylevel = pmb->loc.level;
  for (int n = 0; n < pmb->pbval->nneighbor; n++) {
    NeighborBlock &nb = pmb->pbval->neighbor[n];
    if (nb.snb.level >= mylevel) continue;
    // calculate the loop limits for the ghost zones
    IndexRange bi, bj, bk;
    boundary_cond_impl::ComputeProlongationBounds_(pmb, nb, bi, bj, bk);
    boundary_cond_impl::ProlongateGhostCells_(rc, nb, bi.s, bi.e, bj.s, bj.e, bk.s, bk.e);
  } // end loop over nneighbor

  Kokkos::Profiling::popRegion(); // Task_ProlongateBoundaries
  return TaskStatus::complete;
}

TaskStatus ProlongateBoundariesMD(std::shared_ptr<MeshData<Real>> &pmd) {
  for (int b = 0; b < pmd->NumBlocks(); ++b)
    ProlongateBoundaries(pmd->GetBlockData(b));
  return TaskStatus::complete;
}

=======
>>>>>>> a7adc71e
TaskStatus ApplyBoundaryConditionsOnCoarseOrFine(std::shared_ptr<MeshBlockData<Real>> &rc,
                                                 bool coarse) {
  Kokkos::Profiling::pushRegion("Task_ApplyBoundaryConditionsOnCoarseOrFine");
  using namespace boundary_cond_impl;
  std::shared_ptr<MeshBlock> pmb = rc->GetBlockPointer();
  Mesh *pmesh = pmb->pmy_mesh;
  const int ndim = pmesh->ndim;

  for (int i = 0; i < BOUNDARY_NFACES; i++) {
    if (DoPhysicalBoundary_(pmb->boundary_flag[i], static_cast<BoundaryFace>(i), ndim)) {
      PARTHENON_DEBUG_REQUIRE(pmesh->MeshBndryFnctn[i] != nullptr,
                              "boundary function must not be null");
      pmesh->MeshBndryFnctn[i](rc, coarse);
    }
  }

  Kokkos::Profiling::popRegion(); // Task_ApplyBoundaryConditionsOnCoarseOrFine
  return TaskStatus::complete;
}

namespace BoundaryFunction {

enum class BCSide { Inner, Outer };
enum class BCType { Outflow, Reflect };

template <CoordinateDirection DIR, BCSide SIDE, BCType TYPE>
void GenericBC(std::shared_ptr<MeshBlockData<Real>> &rc, bool coarse) {
  // make sure DIR is X[123]DIR so we don't have to check again
  static_assert(DIR == X1DIR || DIR == X2DIR || DIR == X3DIR, "DIR must be X[123]DIR");

  // convenient shorthands
  constexpr bool X1 = (DIR == X1DIR);
  constexpr bool X2 = (DIR == X2DIR);
  constexpr bool X3 = (DIR == X3DIR);
  constexpr bool INNER = (SIDE == BCSide::Inner);

  std::shared_ptr<MeshBlock> pmb = rc->GetBlockPointer();
  const auto &bounds = coarse ? pmb->c_cellbounds : pmb->cellbounds;

  const auto &range = X1 ? bounds.GetBoundsI(IndexDomain::interior)
                         : (X2 ? bounds.GetBoundsJ(IndexDomain::interior)
                               : bounds.GetBoundsK(IndexDomain::interior));
  const int ref = INNER ? range.s : range.e;

  auto q = rc->PackVariables(std::vector<MetadataFlag>{Metadata::FillGhost}, coarse);
  auto nb = IndexRange{0, q.GetDim(4) - 1};

  std::string label = (TYPE == BCType::Reflect ? "Reflect" : "Outflow");
  label += (INNER ? "Inner" : "Outer");
  label += "X" + std::to_string(DIR);

  constexpr IndexDomain domain =
      INNER ? (X1 ? IndexDomain::inner_x1
                  : (X2 ? IndexDomain::inner_x2 : IndexDomain::inner_x3))
            : (X1 ? IndexDomain::outer_x1
                  : (X2 ? IndexDomain::outer_x2 : IndexDomain::outer_x3));

  // used for reflections
  const int offset = 2 * ref + (INNER ? -1 : 1);

  pmb->par_for_bndry(
      label, nb, domain, coarse,
      KOKKOS_LAMBDA(const int &l, const int &k, const int &j, const int &i) {
        if (!q.IsAllocated(l)) return;
        if (TYPE == BCType::Reflect) {
          const bool reflect = (q.VectorComponent(l) == DIR);
          q(l, k, j, i) =
              (reflect ? -1.0 : 1.0) *
              q(l, X3 ? offset - k : k, X2 ? offset - j : j, X1 ? offset - i : i);
        } else {
          q(l, k, j, i) = q(l, X3 ? ref : k, X2 ? ref : j, X1 ? ref : i);
        }
      });
}

void OutflowInnerX1(std::shared_ptr<MeshBlockData<Real>> &rc, bool coarse) {
  GenericBC<X1DIR, BCSide::Inner, BCType::Outflow>(rc, coarse);
}

void OutflowOuterX1(std::shared_ptr<MeshBlockData<Real>> &rc, bool coarse) {
  GenericBC<X1DIR, BCSide::Outer, BCType::Outflow>(rc, coarse);
}

void OutflowInnerX2(std::shared_ptr<MeshBlockData<Real>> &rc, bool coarse) {
  GenericBC<X2DIR, BCSide::Inner, BCType::Outflow>(rc, coarse);
}

void OutflowOuterX2(std::shared_ptr<MeshBlockData<Real>> &rc, bool coarse) {
  GenericBC<X2DIR, BCSide::Outer, BCType::Outflow>(rc, coarse);
}

void OutflowInnerX3(std::shared_ptr<MeshBlockData<Real>> &rc, bool coarse) {
  GenericBC<X3DIR, BCSide::Inner, BCType::Outflow>(rc, coarse);
}

void OutflowOuterX3(std::shared_ptr<MeshBlockData<Real>> &rc, bool coarse) {
  GenericBC<X3DIR, BCSide::Outer, BCType::Outflow>(rc, coarse);
}

void ReflectInnerX1(std::shared_ptr<MeshBlockData<Real>> &rc, bool coarse) {
  GenericBC<X1DIR, BCSide::Inner, BCType::Reflect>(rc, coarse);
}

void ReflectOuterX1(std::shared_ptr<MeshBlockData<Real>> &rc, bool coarse) {
  GenericBC<X1DIR, BCSide::Outer, BCType::Reflect>(rc, coarse);
}

void ReflectInnerX2(std::shared_ptr<MeshBlockData<Real>> &rc, bool coarse) {
  GenericBC<X2DIR, BCSide::Inner, BCType::Reflect>(rc, coarse);
}

void ReflectOuterX2(std::shared_ptr<MeshBlockData<Real>> &rc, bool coarse) {
  GenericBC<X2DIR, BCSide::Outer, BCType::Reflect>(rc, coarse);
}

void ReflectInnerX3(std::shared_ptr<MeshBlockData<Real>> &rc, bool coarse) {
  GenericBC<X3DIR, BCSide::Inner, BCType::Reflect>(rc, coarse);
}

void ReflectOuterX3(std::shared_ptr<MeshBlockData<Real>> &rc, bool coarse) {
  GenericBC<X3DIR, BCSide::Outer, BCType::Reflect>(rc, coarse);
}

} // namespace BoundaryFunction

namespace boundary_cond_impl {
bool DoPhysicalBoundary_(const BoundaryFlag flag, const BoundaryFace face,
                         const int ndim) {
  if (flag == BoundaryFlag::block) return false;
  if (flag == BoundaryFlag::undef) return false;
  if (flag == BoundaryFlag::periodic) return false;

  if (ndim < 3 && (face == BoundaryFace::inner_x3 || face == BoundaryFace::outer_x3)) {
    return false;
  }
  if (ndim < 2 && (face == BoundaryFace::inner_x2 || face == BoundaryFace::outer_x2)) {
    return false;
  } // ndim always at least 1

  return true; // reflect, outflow, user, dims correct
}

void ProlongateGhostCells_(std::shared_ptr<MeshBlockData<Real>> &rc,
                           const NeighborBlock &nb, int si, int ei, int sj, int ej,
                           int sk, int ek) {
  std::shared_ptr<MeshBlock> pmb = rc->GetBlockPointer();
  auto &pmr = pmb->pmr;

  for (auto var : rc->GetVariableVector()) {
    if (!var->IsAllocated()) continue;
    if (!(var->IsSet(Metadata::Independent) || var->IsSet(Metadata::FillGhost))) continue;

    if (var->IsSet(Metadata::Cell)) {
      pmr->ProlongateCellCenteredValues(var.get(), si, ei, sj, ej, sk, ek);
    } else {
      PARTHENON_FAIL("Prolongation not implemented for non-cell centered variables.");
    }
  }

  // TODO(LFR): Deal with prolongation of non-cell centered values
}

void ComputeProlongationBounds_(const std::shared_ptr<MeshBlock> &pmb,
                                const NeighborBlock &nb, IndexRange &bi, IndexRange &bj,
                                IndexRange &bk) {
  const IndexDomain interior = IndexDomain::interior;
  int cn = pmb->cnghost - 1;

  auto getbounds = [=](const int nbx, const std::int64_t &lx, const IndexRange bblock,
                       IndexRange &bprol) {
    if (nbx == 0) {
      bprol.s = bblock.s;
      bprol.e = bblock.e;
      if ((lx & 1LL) == 0LL) {
        bprol.e += cn;
      } else {
        bprol.s -= cn;
      }
    } else if (nbx > 0) {
      bprol.s = bblock.e + 1;
      bprol.e = bblock.e + cn;
    } else {
      bprol.s = bblock.s - cn;
      bprol.e = bblock.s - 1;
    }
  };

  getbounds(nb.ni.ox1, pmb->loc.lx1, pmb->c_cellbounds.GetBoundsI(interior), bi);
  getbounds(nb.ni.ox2, pmb->loc.lx2, pmb->c_cellbounds.GetBoundsJ(interior), bj);
  getbounds(nb.ni.ox3, pmb->loc.lx3, pmb->c_cellbounds.GetBoundsK(interior), bk);
}

} // namespace boundary_cond_impl

} // namespace parthenon<|MERGE_RESOLUTION|>--- conflicted
+++ resolved
@@ -30,52 +30,6 @@
                          const int ndim);
 } // namespace boundary_cond_impl
 
-<<<<<<< HEAD
-TaskStatus ProlongateBoundaries(std::shared_ptr<MeshBlockData<Real>> &rc) {
-  if (!(rc->GetBlockPointer()->pmy_mesh->multilevel)) return TaskStatus::complete;
-  Kokkos::Profiling::pushRegion("Task_ProlongateBoundaries");
-
-  // Impose physical boundaries on the coarse zones and prolongate to
-  // the fine as needed.
-
-  // In principle, the coarse zones must be filled by restriction first.
-  // This is true *even* for meshblocks adjacent to a neighbor at the same level.
-  // However, it is decoupled from the prolongation step because:
-  // (a) For meshblocks next to a coarser block, it
-  //     is automatically handled during ghost zone communication
-  // (b) Restriction may be handled via meshblock packs, independently from whether
-  //     or not boundaries and prolongation are.
-
-  // Step 0. Apply necessary variable restrictions when ghost-ghost zone is on same lvl
-  // Handled elsewhere now
-
-  // Step 1. Apply physical boundaries on the coarse boundary,
-  ApplyBoundaryConditionsOnCoarseOrFine(rc, true);
-
-  // Step 2. Finally, the ghost-ghost zones are ready for prolongation:
-  const auto &pmb = rc->GetBlockPointer();
-  int &mylevel = pmb->loc.level;
-  for (int n = 0; n < pmb->pbval->nneighbor; n++) {
-    NeighborBlock &nb = pmb->pbval->neighbor[n];
-    if (nb.snb.level >= mylevel) continue;
-    // calculate the loop limits for the ghost zones
-    IndexRange bi, bj, bk;
-    boundary_cond_impl::ComputeProlongationBounds_(pmb, nb, bi, bj, bk);
-    boundary_cond_impl::ProlongateGhostCells_(rc, nb, bi.s, bi.e, bj.s, bj.e, bk.s, bk.e);
-  } // end loop over nneighbor
-
-  Kokkos::Profiling::popRegion(); // Task_ProlongateBoundaries
-  return TaskStatus::complete;
-}
-
-TaskStatus ProlongateBoundariesMD(std::shared_ptr<MeshData<Real>> &pmd) {
-  for (int b = 0; b < pmd->NumBlocks(); ++b)
-    ProlongateBoundaries(pmd->GetBlockData(b));
-  return TaskStatus::complete;
-}
-
-=======
->>>>>>> a7adc71e
 TaskStatus ApplyBoundaryConditionsOnCoarseOrFine(std::shared_ptr<MeshBlockData<Real>> &rc,
                                                  bool coarse) {
   Kokkos::Profiling::pushRegion("Task_ApplyBoundaryConditionsOnCoarseOrFine");

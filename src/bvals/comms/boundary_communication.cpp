--- conflicted
+++ resolved
@@ -313,8 +313,6 @@
 TaskID AddBoundaryExchangeTasks(TaskID dependency, TaskList &tl,
                                 std::shared_ptr<MeshData<Real>> &md, bool multilevel) {
   const auto any = BoundaryType::any;
-<<<<<<< HEAD
-=======
   // const auto local = BoundaryType::local;
   // const auto nonlocal = BoundaryType::nonlocal;
 
@@ -333,7 +331,6 @@
   // auto pro = tl.AddTask(cbound | set_local | set, ProlongateBounds<nonlocal>, md);
 
   // auto out = (pro_local | pro);
->>>>>>> 105c7d0e
 
   auto send = tl.AddTask(dependency, SendBoundBufs<any>, md);
   auto recv = tl.AddTask(dependency, ReceiveBoundBufs<any>, md);

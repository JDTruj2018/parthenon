--- conflicted
+++ resolved
@@ -89,29 +89,19 @@
 
   // These are are used to generate the BndInfo struct for various
   // kinds of boundary types and operations.
-<<<<<<< HEAD
-  static ProResInfo GetSend(MeshBlock *pmb, const NeighborBlock &nb,
-=======
-  static ProResInfo GetNull(std::shared_ptr<MeshBlock> pmb, const NeighborBlock &nb,
+  static ProResInfo GetNull(MeshBlock *pmb, const NeighborBlock &nb,
                             std::shared_ptr<Variable<Real>> v) {
     return ProResInfo();
   }
-  static ProResInfo GetSend(std::shared_ptr<MeshBlock> pmb, const NeighborBlock &nb,
->>>>>>> 0e0e06db
+  static ProResInfo GetSend(MeshBlock *pmb, const NeighborBlock &nb,
                             std::shared_ptr<Variable<Real>> v);
   static ProResInfo GetSet(MeshBlock *pmb, const NeighborBlock &nb,
                            std::shared_ptr<Variable<Real>> v);
-<<<<<<< HEAD
   static ProResInfo GetInteriorProlongate(MeshBlock *pmb,
+                                          const NeighborBlock &nb,
                                           std::shared_ptr<Variable<Real>> v);
   static ProResInfo GetInteriorRestrict(MeshBlock *pmb,
-=======
-  static ProResInfo GetInteriorProlongate(std::shared_ptr<MeshBlock> pmb,
-                                          const NeighborBlock &nb,
-                                          std::shared_ptr<Variable<Real>> v);
-  static ProResInfo GetInteriorRestrict(std::shared_ptr<MeshBlock> pmb,
                                         const NeighborBlock &nb,
->>>>>>> 0e0e06db
                                         std::shared_ptr<Variable<Real>> v);
 };
 

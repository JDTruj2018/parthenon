--- conflicted
+++ resolved
@@ -393,12 +393,8 @@
           // data)
           if (buf.GetState() == BufferState::received && !v->IsAllocated()) {
             constexpr bool flag_uninitialized = true;
-<<<<<<< HEAD
-            pmb->AllocateSparse(v->label(), flag_uninitialized);
-=======
             constexpr bool only_control = true;
             pmb->AllocateSparse(v->label(), only_control, flag_uninitialized);
->>>>>>> 56a5cda9
           }
           ++ibound;
         });

--- conflicted
+++ resolved
@@ -383,37 +383,21 @@
           const std::size_t ibuf = cache.recv_idx_vec[ibound];
           auto &buf = *cache.recv_buf_vec[ibuf];
 
-<<<<<<< HEAD
-        // all_received = buf.TryReceive(1) && all_received;
-        // Allocate variable if it is receiving actual data in any boundary
-        // (the state could also be BufferState::received_null, which corresponds to no
-        // data)
-        if (Globals::sparse_config.enabled && buf.GetState() == BufferState::received &&
-            !v->IsAllocated()) {
-          constexpr bool flag_uninitialized = true;
-          // Allocate all variables controlled by this variable
-          auto &var_names =
-              pmb->pmy_mesh->resolved_packages->GetControlledVariables(v->label());
-          for (auto &vname : var_names)
-            pmb->AllocateSparse(vname, flag_uninitialized);
-        }
-        ++ibound;
-      });
-  Kokkos::Profiling::popRegion();
-=======
           // Allocate variable if it is receiving actual data in any boundary
           // (the state could also be BufferState::received_null, which corresponds to no
           // data)
           if (buf.GetState() == BufferState::received && !v->IsAllocated()) {
-            pmb->AllocateSparse(v->label());
-            // TODO(lfroberts): Need to flag this so that the array gets filled with
-            //                  something sensible, currently just defaulted to zero.
+            constexpr bool flag_uninitialized = true;
+            // Allocate all variables controlled by this variable
+            auto &var_names =
+                pmb->pmy_mesh->resolved_packages->GetControlledVariables(v->label());
+            for (auto &vname : var_names)
+                pmb->AllocateSparse(vname, flag_uninitialized); 
           }
           ++ibound;
         });
   }
   Kokkos::Profiling::popRegion(); // Task_ReceiveBoundBufs
->>>>>>> 97c8826e
 
   if (all_received) return TaskStatus::complete;
 

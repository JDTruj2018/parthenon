//========================================================================================
// Athena++ astrophysical MHD code
// Copyright(C) 2014 James M. Stone <jmstone@princeton.edu> and other code contributors
// Licensed under the 3-clause BSD License, see LICENSE file for details
//========================================================================================
// (C) (or copyright) 2020. Triad National Security, LLC. All rights reserved.
//
// This program was produced under U.S. Government contract 89233218CNA000001 for Los
// Alamos National Laboratory (LANL), which is operated by Triad National Security, LLC
// for the U.S. Department of Energy/National Nuclear Security Administration. All rights
// in the program are reserved by Triad National Security, LLC, and the U.S. Department
// of Energy/National Nuclear Security Administration. The Government is granted for
// itself and others acting on its behalf a nonexclusive, paid-up, irrevocable worldwide
// license in this material to reproduce, prepare derivative works, distribute copies to
// the public, perform publicly and display publicly, and to permit others to do so.
//========================================================================================
//! \file restart.cpp
//  \brief writes restart files

#include <memory>
#include <string>
#include <utility>

#include "mesh/mesh.hpp"
#include "mesh/meshblock.hpp"
#include "outputs/outputs.hpp"
#include "outputs/restart.hpp"

namespace parthenon {

//----------------------------------------------------------------------------------------
//! \fn void RestartReader::RestartReader(const std::string filename)
//  \brief Opens the restart file and stores appropriate file handle in fh_
RestartReader::RestartReader(const char *filename) : filename_(filename) {
#ifndef HDF5OUTPUT
  std::stringstream msg;
  msg << "### FATAL ERROR in Restart (Reader) constructor" << std::endl
      << "Executable not configured for HDF5 outputs, but HDF5 file format "
      << "is required for restarts" << std::endl;
  PARTHENON_FAIL(msg);
#else
  // Open the HDF file in read only mode
  fh_ = H5F::FromHIDCheck(H5Fopen(filename, H5F_ACC_RDONLY, H5P_DEFAULT));

  // populate block size from the file
  std::vector<int32_t> blockSize = ReadAttr1DI32("Mesh", "blockSize");
  hasGhost = GetAttr<int>("Mesh", "includesGhost");
  nx1_ = static_cast<hsize_t>(blockSize[0]);
  nx2_ = static_cast<hsize_t>(blockSize[1]);
  nx3_ = static_cast<hsize_t>(blockSize[2]);
#endif
}

//! \fn std::shared_ptr<std::vector<T>> RestartReader::ReadAttrString(const char *dataset,
//! const char *name, size_t *count = nullptr)
//  \brief Reads a string attribute for given dataset
std::string RestartReader::ReadAttrString(const char *dataset, const char *name,
                                          size_t *count) {
  // Returns entire 1D array.
  // status, never checked.  We should...
#ifdef HDF5OUTPUT
  hid_t theHdfType = H5T_C_S1;

  H5D const dset = H5D::FromHIDCheck(H5Dopen2(fh_, dataset, H5P_DEFAULT));
  H5A const attr = H5A::FromHIDCheck(H5Aopen(dset, name, H5P_DEFAULT));
  H5S const dataspace = H5S::FromHIDCheck(H5Aget_space(attr));

  // Allocate array of correct size
  H5T const filetype = H5T::FromHIDCheck(H5Aget_type(attr));
  hsize_t isize = H5Tget_size(filetype);
  isize++;
  if (count != nullptr) {
    *count = isize;
  }

  std::vector<char> s(isize + 1, '\0');
  // Read data from file
  //  H5Aread(attr, theHdfType, static_cast<void *>(s));
  H5T const memType = H5T::FromHIDCheck(H5Tcopy(H5T_C_S1));
  PARTHENON_HDF5_CHECK(H5Tset_size(memType, isize));
  PARTHENON_HDF5_CHECK(H5Aread(attr, memType, s.data()));

  return std::string(s.data());
#else
  return std::string("HDF5 NOT COMPILED IN");
#endif
}

//----------------------------------------------------------------------------------------
//! \fn void RestartOutput::WriteOutputFile(Mesh *pm, ParameterInput *pin, bool flag)
//  \brief Cycles over all MeshBlocks and writes data to a single restart file.
void RestartOutput::WriteOutputFile(Mesh *pm, ParameterInput *pin, SimTime *tm) {
  // Restart output is currently only HDF5, so no HDF5 means no restart files
#ifdef HDF5OUTPUT
  // Writes a restart file in 'rhdf' format
  // This format has:
  //   /Input: Current input parameter key-value pairs
  //   /Info: information about simulation
  //   /Mesh: Information on mesh
  //   /Blocks: Metadata for blocks
  //   /var1: variable data
  //   /var2: variable data
  //   ....
  //   /varN: variable data
  //
  // It is expected that on restart global block ID will determine which data set is
  // read.
  //
  hsize_t max_blocks_global = pm->nbtotal;
  hsize_t num_blocks_local = 0;

  int rootLevel = pm->GetRootLevel();
  int max_level = pm->GetCurrentLevel() - rootLevel;
  auto nblist = pm->GetNbList();

  // SSconst IndexDomain interior = IndexDomain::interior;
  int iGhost = (output_params.include_ghost_zones ? 1 : 0);

  const IndexDomain theDomain = (iGhost ? IndexDomain::entire : IndexDomain::interior);

  auto &mb = *(pm->block_list.front());

  // shooting a blank just for getting the variable names
  const IndexRange out_ib = mb.cellbounds.GetBoundsI(theDomain);
  const IndexRange out_jb = mb.cellbounds.GetBoundsJ(theDomain);
  const IndexRange out_kb = mb.cellbounds.GetBoundsK(theDomain);

  auto const nx1 = out_ib.e - out_ib.s + 1; // SS mb.block_size.nx1;
  auto const nx2 = out_jb.e - out_jb.s + 1; // SS mb.block_size.nx2;
  auto const nx3 = out_kb.e - out_kb.s + 1; // SS mb.block_size.nx3;

  // Should this just be pm->block_list.size()?
  for (auto &pmb : pm->block_list) {
    num_blocks_local++;
  }
  // set output size

  // open HDF5 file
  // Define output filename
  auto filename = std::string(output_params.file_basename);
  filename.append(".");
  filename.append(output_params.file_id);
  filename.append(".");
  std::stringstream file_number;
  file_number << std::setw(5) << std::setfill('0') << output_params.file_number;
  filename.append(file_number.str());
  filename.append(".rhdf");

  {
    hid_t acc_file = H5P_DEFAULT;

#ifdef MPI_PARALLEL
    /* set the file access template for parallel IO access */
    H5P const acc_parallel_file = H5P::FromHIDCheck(H5Pcreate(H5P_FILE_ACCESS));
    acc_file = acc_parallel_file;

    /* ---------------------------------------------------------------------
       platform dependent code goes here -- the access template must be
       tuned for a particular filesystem blocksize.  some of these
       numbers are guesses / experiments, others come from the file system
       documentation.

       The sieve_buf_size should be equal a multiple of the disk block size
       ---------------------------------------------------------------------- */

    /* create an MPI_INFO object -- on some platforms it is useful to
       pass some information onto the underlying MPI_File_open call */
    MPI_Info FILE_INFO_TEMPLATE;
    PARTHENON_MPI_CHECK(MPI_Info_create(&FILE_INFO_TEMPLATE));

    // Free MPI_Info on error on return or throw
    struct MPI_InfoDeleter {
      MPI_Info info;
      ~MPI_InfoDeleter() { MPI_Info_free(&info); }
    } delete_info{FILE_INFO_TEMPLATE};

    PARTHENON_HDF5_CHECK(H5Pset_sieve_buf_size(acc_file, 262144));
    PARTHENON_HDF5_CHECK(H5Pset_alignment(acc_file, 524288, 262144));

    PARTHENON_MPI_CHECK(MPI_Info_set(FILE_INFO_TEMPLATE, "access_style", "write_once"));
    PARTHENON_MPI_CHECK(MPI_Info_set(FILE_INFO_TEMPLATE, "collective_buffering", "true"));
    PARTHENON_MPI_CHECK(MPI_Info_set(FILE_INFO_TEMPLATE, "cb_block_size", "1048576"));
    PARTHENON_MPI_CHECK(MPI_Info_set(FILE_INFO_TEMPLATE, "cb_buffer_size", "4194304"));

    /* tell the HDF5 library that we want to use MPI-IO to do the writing */
    PARTHENON_HDF5_CHECK(H5Pset_fapl_mpio(acc_file, MPI_COMM_WORLD, FILE_INFO_TEMPLATE));
    PARTHENON_HDF5_CHECK(H5Pset_fapl_mpio(acc_file, MPI_COMM_WORLD, MPI_INFO_NULL));
#endif

    // now open the file
    H5F const file = H5F::FromHIDCheck(
        H5Fcreate(filename.c_str(), H5F_ACC_TRUNC, H5P_DEFAULT, acc_file));

    // attributes written here:
    // All ranks write attributes

    // write timestep relevant attributes
    hsize_t nLen;

    { // write input key-value pairs
      std::ostringstream oss;
      pin->ParameterDump(oss);

      // Mesh information
      H5S const localDSpace = H5S::FromHIDCheck(H5Screate(H5S_SCALAR));
      H5D const myDSet = H5D::FromHIDCheck(H5Dcreate(
          file, "/Input", PREDINT32, localDSpace, H5P_DEFAULT, H5P_DEFAULT, H5P_DEFAULT));

      writeH5ASTRING("File", oss.str(), localDSpace, myDSet);
    }

    {
      H5S const localDSpace = H5S::FromHIDCheck(H5Screate(H5S_SCALAR));
      H5D const myDSet = H5D::FromHIDCheck(H5Dcreate(
          file, "/Info", PREDINT32, localDSpace, H5P_DEFAULT, H5P_DEFAULT, H5P_DEFAULT));

      if (tm != nullptr) {
        writeH5AI32("NCycle", &(tm->ncycle), localDSpace, myDSet);
        writeH5AF64("Time", &(tm->time), localDSpace, myDSet);
        writeH5AF64("dt", &(tm->dt), localDSpace, myDSet);
      }
      writeH5ASTRING("Coordinates", std::string(mb.coords.Name()), localDSpace, myDSet);

      writeH5AI32("NumDims", &pm->ndim, localDSpace, myDSet);

      hsize_t nPE = Globals::nranks;
      writeH5AI32("BlocksPerPE", nblist.data(),
                  H5S::FromHIDCheck(H5Screate_simple(1, &nPE, NULL)), myDSet);
    }

    // Mesh information
    {
      H5S const localDSpace = H5S::FromHIDCheck(H5Screate(H5S_SCALAR));
      H5D const myDSet = H5D::FromHIDCheck(H5Dcreate(
          file, "/Mesh", PREDINT32, localDSpace, H5P_DEFAULT, H5P_DEFAULT, H5P_DEFAULT));

      {
        int bsize[3] = {mb.block_size.nx1, mb.block_size.nx2, mb.block_size.nx3};
        nLen = 3;
        H5S const localnDSpace = H5S::FromHIDCheck(H5Screate_simple(1, &nLen, NULL));
        writeH5AI32("blockSize", bsize, localnDSpace, myDSet);
        writeH5AI32("includesGhost", &iGhost, localDSpace, myDSet);
      }

      writeH5AI32("nbtotal", &pm->nbtotal, localDSpace, myDSet);
      writeH5AI32("nbnew", &pm->nbnew, localDSpace, myDSet);
      writeH5AI32("nbdel", &pm->nbdel, localDSpace, myDSet);
      writeH5AI32("rootLevel", &rootLevel, localDSpace, myDSet);
      writeH5AI32("MaxLevel", &max_level, localDSpace, myDSet);

      { // refinement flag
        int refine = (pm->adaptive ? 1 : 0);
        writeH5AI32("refine", &refine, localDSpace, myDSet);

        int multilevel = (pm->multilevel ? 1 : 0);
        writeH5AI32("multilevel", &multilevel, localDSpace, myDSet);
      }

      { // mesh bounds
        const auto &rs = pm->mesh_size;
        const Real limits[6] = {rs.x1min, rs.x2min, rs.x3min,
                                rs.x1max, rs.x2max, rs.x3max};
        const Real ratios[3] = {rs.x1rat, rs.x2rat, rs.x3rat};
        nLen = 6;
        writeH5AF64("bounds", limits, H5S::FromHIDCheck(H5Screate_simple(1, &nLen, NULL)),
                    myDSet);

        nLen = 3;
        writeH5AF64("ratios", ratios, H5S::FromHIDCheck(H5Screate_simple(1, &nLen, NULL)),
                    myDSet);
      }

      { // boundary conditions
        nLen = 6;
        int bcsi[6];
        for (int ib = 0; ib < 6; ib++) {
          bcsi[ib] = static_cast<int>(pm->mesh_bcs[ib]);
        }
        writeH5AI32("bc", bcsi, H5S::FromHIDCheck(H5Screate_simple(1, &nLen, NULL)),
                    myDSet);
      }
    }

    // end mesh section

    // write blocks
    // MeshBlock information
    // Write mesh coordinates to file
    hsize_t local_start[5], global_count[5], local_count[5];

    local_start[0] = 0;
    local_start[1] = 0;
    local_start[2] = 0;
    local_start[3] = 0;
    local_start[4] = 0;
    for (int i = 0; i < Globals::my_rank; i++) {
      local_start[0] += nblist[i];
    }
    H5P const property_list = H5P::FromHIDCheck(H5Pcreate(H5P_DATASET_XFER));
#ifdef MPI_PARALLEL
    PARTHENON_HDF5_CHECK(H5Pset_dxpl_mpio(property_list, H5FD_MPIO_COLLECTIVE));
#endif

    // set starting poing in hyperslab for our blocks and
    // number of blocks on our PE

    // open blocks tab
    H5G const gBlocks = H5G::FromHIDCheck(
        H5Gcreate(file, "/Blocks", H5P_DEFAULT, H5P_DEFAULT, H5P_DEFAULT));

    // write Xmin[ndim] for blocks
    {
      std::vector<Real> tmpData(num_blocks_local * 3);
      local_count[0] = num_blocks_local;
      global_count[0] = max_blocks_global;
      int i = 0;
      for (auto &pmb : pm->block_list) {
        auto xmin = pmb->coords.GetXmin();
        tmpData[i] = xmin[0];
        i++;
        if (pm->ndim > 1) {
          tmpData[i] = xmin[1];
          i++;
        }
        if (pm->ndim > 2) {
          tmpData[i] = xmin[2];
          i++;
        }
      }
      local_count[1] = global_count[1] = pm->ndim;
      WRITEH5SLABDOUBLE("xmin", tmpData.data(), gBlocks, local_start, local_count,
                        global_count, property_list);
    }

    // write Block ID
    {
      // LOC.lx1,2,3
      hsize_t n;
      int i;

      n = 3;
      std::vector<int64_t> tmpLoc(num_blocks_local * n);
      local_count[1] = global_count[1] = n;
      local_count[0] = num_blocks_local;
      global_count[0] = max_blocks_global;
      i = 0;
      for (auto &pmb : pm->block_list) {
        tmpLoc[i++] = pmb->loc.lx1;
        tmpLoc[i++] = pmb->loc.lx2;
        tmpLoc[i++] = pmb->loc.lx3;
      }
      WRITEH5SLABI64("loc.lx123", tmpLoc.data(), gBlocks, local_start, local_count,
                     global_count, property_list);

      // (LOC.)level, GID, LID, cnghost, gflag
      n = 5;
      std::vector<int> tmpID(num_blocks_local * n);
      local_count[1] = global_count[1] = n;
      local_count[0] = num_blocks_local;
      global_count[0] = max_blocks_global;
      i = 0;
      for (auto &pmb : pm->block_list) {
        tmpID[i++] = pmb->loc.level;
        tmpID[i++] = pmb->gid;
        tmpID[i++] = pmb->lid;
        tmpID[i++] = pmb->cnghost;
        tmpID[i++] = pmb->gflag;
      }
      WRITEH5SLABI32("loc.level-gid-lid-cnghost-gflag", tmpID.data(), gBlocks,
                     local_start, local_count, global_count, property_list);
    }

<<<<<<< HEAD
    // write variables

    // write variables
    // create persistent spaces
    local_count[1] = nx3;
    local_count[2] = nx2;
    local_count[3] = nx1;
    local_count[4] = 1;

    global_count[1] = nx3;
    global_count[2] = nx2;
    global_count[3] = nx1;
    global_count[4] = 1;

    H5S const local_DSpace = H5S::FromHIDCheck(H5Screate_simple(5, local_count, NULL));
    H5S const global_DSpace = H5S::FromHIDCheck(H5Screate_simple(5, global_count, NULL));

    // while we could do this as n variables and load all variables for
    // a block at one time, this is memory-expensive.  I think it is
    // well worth the multiple iterations through the blocks to load up
    // one variable at a time.  Besides most of the time will be spent
    // writing the HDF5 file to disk anyway...
    // If I'm wrong about this, we can always rewrite this later.
    // Sriram

    const hsize_t varSize = nx3 * nx2 * nx1;
    auto m = {parthenon::Metadata::Independent, parthenon::Metadata::Restart};
    auto ciX = ContainerIterator<Real>(mb.real_containers.Get(), m, true);
    for (auto &vwrite : ciX.vars) { // for each variable we write
      const std::string vWriteName = vwrite->label();
      hid_t vLocalSpace, vGlobalSpace;
      H5S vLocalSpaceNew, vGlobalSpaceNew;
      auto &mb = *(pm->block_list.front());
      const hsize_t vlen = vwrite->GetDim(4);
      local_count[4] = global_count[4] = vlen;
      std::vector<Real> tmpData(varSize * vlen * num_blocks_local);

      // create spaces if required
      if (vlen == 1) {
        vLocalSpace = local_DSpace;
        vGlobalSpace = global_DSpace;
      } else {
        vLocalSpace = vLocalSpaceNew =
            H5S::FromHIDCheck(H5Screate_simple(5, local_count, NULL));
        vGlobalSpace = vGlobalSpaceNew =
            H5S::FromHIDCheck(H5Screate_simple(5, global_count, NULL));
      }

      // load up data
      hsize_t index = 0;
      for (auto &pmb : pm->block_list) {
        bool found = false;
        auto ci = ContainerIterator<Real>(pmb->real_containers.Get(), m, true);
        for (auto &v : ci.vars) {
          // Note index 4 transposed to interior
          if (vWriteName.compare(v->label()) == 0) {
            auto v_h = v->data.GetHostMirrorAndCopy();
            LOADVARIABLEONE(index, tmpData.data(), v_h, out_ib.s, out_ib.e, out_jb.s,
                            out_jb.e, out_kb.s, out_kb.e, vlen);
            found = true;
            break;
          }
        }
        if (!found) {
          std::stringstream msg;
          msg << "### ERROR: Unable to find variable " << vWriteName << std::endl;
          PARTHENON_FAIL(msg);
=======
  // close locations tab
  H5Gclose(gBlocks);

  // write variables

  // write variables
  // create persistent spaces
  local_count[1] = nx3;
  local_count[2] = nx2;
  local_count[3] = nx1;
  local_count[4] = 1;

  global_count[1] = nx3;
  global_count[2] = nx2;
  global_count[3] = nx1;
  global_count[4] = 1;

  hid_t local_DSpace = H5Screate_simple(5, local_count, NULL);
  hid_t global_DSpace = H5Screate_simple(5, global_count, NULL);

  // while we could do this as n variables and load all variables for
  // a block at one time, this is memory-expensive.  I think it is
  // well worth the multiple iterations through the blocks to load up
  // one variable at a time.  Besides most of the time will be spent
  // writing the HDF5 file to disk anyway...
  // If I'm wrong about this, we can always rewrite this later.
  // Sriram

  const hsize_t varSize = nx3 * nx2 * nx1;

  auto ciX = MeshBlockDataIterator<Real>(
      mb.meshblock_data.Get(),
      {parthenon::Metadata::Independent, parthenon::Metadata::Restart}, true);
  for (auto &vwrite : ciX.vars) { // for each variable we write
    const std::string vWriteName = vwrite->label();
    hid_t vLocalSpace, vGlobalSpace;
    auto &mb = *(pm->block_list.front());
    const hsize_t vlen = vwrite->GetDim(4);
    local_count[4] = global_count[4] = vlen;
    std::vector<Real> tmpData(varSize * vlen * num_blocks_local);

    // create spaces if required
    if (vlen == 1) {
      vLocalSpace = local_DSpace;
      vGlobalSpace = global_DSpace;
    } else {
      vLocalSpace = H5Screate_simple(5, local_count, NULL);
      vGlobalSpace = H5Screate_simple(5, global_count, NULL);
    }

    // load up data
    hsize_t index = 0;
    for (auto &pmb : pm->block_list) {
      bool found = false;
      auto ci = MeshBlockDataIterator<Real>(
          pmb->meshblock_data.Get(),
          {parthenon::Metadata::Independent, parthenon::Metadata::Restart}, true);
      for (auto &v : ci.vars) {
        // Note index 4 transposed to interior
        if (vWriteName.compare(v->label()) == 0) {
          auto v_h = v->data.GetHostMirrorAndCopy();
          LOADVARIABLEONE(index, tmpData.data(), v_h, out_ib.s, out_ib.e, out_jb.s,
                          out_jb.e, out_kb.s, out_kb.e, vlen);
          found = true;
          break;
>>>>>>> e278b1ad
        }
      }
      // write dataset to file
      WRITEH5SLAB2(vWriteName.c_str(), tmpData.data(), file, local_start, local_count,
                   vLocalSpace, vGlobalSpace, property_list);
    }
  }

  // advance output parameters
  output_params.file_number++;
  output_params.next_time += output_params.dt;
  pin->SetInteger(output_params.block_name, "file_number", output_params.file_number);
  pin->SetReal(output_params.block_name, "next_time", output_params.next_time);
  return;
#endif
}
void instantiateReader_(RestartReader &rr) {
  // aroutine to instantiate templated routines so they can be used elsewhere
  size_t count;
  auto dataI32 = rr.ReadDataset<int32_t>("xxx", &count);
  auto dataI64 = rr.ReadDataset<int64_t>("xxx", &count);
  auto dataFloat = rr.ReadDataset<float>("xxx", &count);
  auto dataDouble = rr.ReadDataset<double>("xxx", &count);
  std::cout << "dummy routine" << count;
}

} // namespace parthenon<|MERGE_RESOLUTION|>--- conflicted
+++ resolved
@@ -370,7 +370,6 @@
                      local_start, local_count, global_count, property_list);
     }
 
-<<<<<<< HEAD
     // write variables
 
     // write variables
@@ -398,7 +397,9 @@
 
     const hsize_t varSize = nx3 * nx2 * nx1;
     auto m = {parthenon::Metadata::Independent, parthenon::Metadata::Restart};
-    auto ciX = ContainerIterator<Real>(mb.real_containers.Get(), m, true);
+    auto ciX = MeshBlockDataIterator<Real>(
+        mb.meshblock_data.Get(),
+        {parthenon::Metadata::Independent, parthenon::Metadata::Restart}, true);
     for (auto &vwrite : ciX.vars) { // for each variable we write
       const std::string vWriteName = vwrite->label();
       hid_t vLocalSpace, vGlobalSpace;
@@ -423,7 +424,9 @@
       hsize_t index = 0;
       for (auto &pmb : pm->block_list) {
         bool found = false;
-        auto ci = ContainerIterator<Real>(pmb->real_containers.Get(), m, true);
+        auto ci = MeshBlockDataIterator<Real>(
+            pmb->meshblock_data.Get(),
+            {parthenon::Metadata::Independent, parthenon::Metadata::Restart}, true);
         for (auto &v : ci.vars) {
           // Note index 4 transposed to interior
           if (vWriteName.compare(v->label()) == 0) {
@@ -438,73 +441,6 @@
           std::stringstream msg;
           msg << "### ERROR: Unable to find variable " << vWriteName << std::endl;
           PARTHENON_FAIL(msg);
-=======
-  // close locations tab
-  H5Gclose(gBlocks);
-
-  // write variables
-
-  // write variables
-  // create persistent spaces
-  local_count[1] = nx3;
-  local_count[2] = nx2;
-  local_count[3] = nx1;
-  local_count[4] = 1;
-
-  global_count[1] = nx3;
-  global_count[2] = nx2;
-  global_count[3] = nx1;
-  global_count[4] = 1;
-
-  hid_t local_DSpace = H5Screate_simple(5, local_count, NULL);
-  hid_t global_DSpace = H5Screate_simple(5, global_count, NULL);
-
-  // while we could do this as n variables and load all variables for
-  // a block at one time, this is memory-expensive.  I think it is
-  // well worth the multiple iterations through the blocks to load up
-  // one variable at a time.  Besides most of the time will be spent
-  // writing the HDF5 file to disk anyway...
-  // If I'm wrong about this, we can always rewrite this later.
-  // Sriram
-
-  const hsize_t varSize = nx3 * nx2 * nx1;
-
-  auto ciX = MeshBlockDataIterator<Real>(
-      mb.meshblock_data.Get(),
-      {parthenon::Metadata::Independent, parthenon::Metadata::Restart}, true);
-  for (auto &vwrite : ciX.vars) { // for each variable we write
-    const std::string vWriteName = vwrite->label();
-    hid_t vLocalSpace, vGlobalSpace;
-    auto &mb = *(pm->block_list.front());
-    const hsize_t vlen = vwrite->GetDim(4);
-    local_count[4] = global_count[4] = vlen;
-    std::vector<Real> tmpData(varSize * vlen * num_blocks_local);
-
-    // create spaces if required
-    if (vlen == 1) {
-      vLocalSpace = local_DSpace;
-      vGlobalSpace = global_DSpace;
-    } else {
-      vLocalSpace = H5Screate_simple(5, local_count, NULL);
-      vGlobalSpace = H5Screate_simple(5, global_count, NULL);
-    }
-
-    // load up data
-    hsize_t index = 0;
-    for (auto &pmb : pm->block_list) {
-      bool found = false;
-      auto ci = MeshBlockDataIterator<Real>(
-          pmb->meshblock_data.Get(),
-          {parthenon::Metadata::Independent, parthenon::Metadata::Restart}, true);
-      for (auto &v : ci.vars) {
-        // Note index 4 transposed to interior
-        if (vWriteName.compare(v->label()) == 0) {
-          auto v_h = v->data.GetHostMirrorAndCopy();
-          LOADVARIABLEONE(index, tmpData.data(), v_h, out_ib.s, out_ib.e, out_jb.s,
-                          out_jb.e, out_kb.s, out_kb.e, vlen);
-          found = true;
-          break;
->>>>>>> e278b1ad
         }
       }
       // write dataset to file

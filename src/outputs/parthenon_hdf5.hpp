// (C) (or copyright) 2020-2021. Triad National Security, LLC. All rights reserved.
//
// This program was produced under U.S. Government contract 89233218CNA000001 for Los
// Alamos National Laboratory (LANL), which is operated by Triad National Security, LLC
// for the U.S. Department of Energy/National Nuclear Security Administration. All rights
// in the program are reserved by Triad National Security, LLC, and the U.S. Department
// of Energy/National Nuclear Security Administration. The Government is granted for
// itself and others acting on its behalf a nonexclusive, paid-up, irrevocable worldwide
// license in this material to reproduce, prepare derivative works, distribute copies to
// the public, perform publicly and display publicly, and to permit others to do so.
//========================================================================================
#ifndef OUTPUTS_PARTHENON_HDF5_HPP_
#define OUTPUTS_PARTHENON_HDF5_HPP_

#ifndef HDF5OUTPUT
#error "parthenon_hdf5.hpp requires HDF5 output to be enabled"
#endif // ifndef HDF5OUTPUT

// Definitions common to parthenon restart and parthenon output for HDF5

#include <hdf5.h>

#include <algorithm>
#include <cstdlib>
#include <fstream>
#include <iomanip>
#include <sstream>
#include <string>
#include <vector>

#include "basic_types.hpp"
#include "coordinates/coordinates.hpp"
#include "defs.hpp"
#include "globals.hpp"
#include "interface/meshblock_data_iterator.hpp"
#include "mesh/mesh.hpp"
#include "outputs/outputs.hpp"
#include "parameter_input.hpp"
#include "parthenon_arrays.hpp"
#include "utils/error_checking.hpp"

#include "parthenon_mpi.hpp"

using parthenon::Real;

namespace parthenon {
namespace HDF5 {

/**
 * @brief RAII handles for HDF5. Use the typedefs directly (e.g. `H5A`, `H5D`, etc.)
 *
 * @tparam CloseFn - function pointer to destructor for HDF5 object
 */
template <herr_t (*CloseFn)(hid_t)>
class H5Handle {
 public:
  H5Handle() = default;

  H5Handle(H5Handle const &) = delete;
  H5Handle &operator=(H5Handle const &) = delete;

  H5Handle(H5Handle &&other) : hid_(other.Release()) {}
  H5Handle &operator=(H5Handle &&other) {
    Reset();
    hid_ = other.Release();
    return *this;
  }

  static H5Handle FromHIDCheck(hid_t const hid) {
    PARTHENON_REQUIRE_THROWS(hid >= 0, "H5 FromHIDCheck failed");

    H5Handle handle;
    handle.hid_ = hid;
    return handle;
  }

  void Reset() {
    if (*this) {
      PARTHENON_HDF5_CHECK(CloseFn(hid_));
      hid_ = -1;
    }
  }

  hid_t Release() {
    auto hid = hid_;
    hid_ = -1;
    return hid;
  }

  ~H5Handle() { Reset(); }

  // Implicit conversion to hid_t for convenience
  operator hid_t() const { return hid_; }
  explicit operator bool() const { return hid_ >= 0; }

 private:
  hid_t hid_ = -1;
};

using H5A = H5Handle<&H5Aclose>;
using H5D = H5Handle<&H5Dclose>;
using H5F = H5Handle<&H5Fclose>;
using H5G = H5Handle<&H5Gclose>;
using H5O = H5Handle<&H5Oclose>;
using H5P = H5Handle<&H5Pclose>;
using H5T = H5Handle<&H5Tclose>;
using H5S = H5Handle<&H5Sclose>;

// Static functions to return HDF type
static hid_t getHDF5Type(const hbool_t *) { return H5T_NATIVE_HBOOL; }
static hid_t getHDF5Type(const int32_t *) { return H5T_NATIVE_INT32; }
static hid_t getHDF5Type(const int64_t *) { return H5T_NATIVE_INT64; }
static hid_t getHDF5Type(const float *) { return H5T_NATIVE_FLOAT; }
static hid_t getHDF5Type(const double *) { return H5T_NATIVE_DOUBLE; }
static H5T getHDF5Type(const char *const *) {
  H5T var_string_type = H5T::FromHIDCheck(H5Tcopy(H5T_C_S1));
  PARTHENON_HDF5_CHECK(H5Tset_size(var_string_type, H5T_VARIABLE));
  return var_string_type;
}

inline H5G MakeGroup(hid_t file, const std::string &name) {
  return H5G::FromHIDCheck(
      H5Gcreate(file, name.c_str(), H5P_DEFAULT, H5P_DEFAULT, H5P_DEFAULT));
}

template <typename T>
void HDF5WriteND(hid_t location, const std::string &name, const T *data, int rank,
                 const hsize_t *local_offset, const hsize_t *local_count,
                 const hsize_t *global_count, hid_t plist_xfer, hid_t plist_dcreate) {
  const H5S local_space = H5S::FromHIDCheck(H5Screate_simple(rank, local_count, NULL));
  const H5S global_space = H5S::FromHIDCheck(H5Screate_simple(rank, global_count, NULL));

  auto type = getHDF5Type(data);
  const H5D gDSet =
      H5D::FromHIDCheck(H5Dcreate(location, name.c_str(), type, global_space, H5P_DEFAULT,
                                  plist_dcreate, H5P_DEFAULT));
  PARTHENON_HDF5_CHECK(H5Sselect_hyperslab(global_space, H5S_SELECT_SET, local_offset,
                                           NULL, local_count, NULL));
  PARTHENON_HDF5_CHECK(
      H5Dwrite(gDSet, type, local_space, global_space, plist_xfer, data));
}

<<<<<<< HEAD
template <typename T>
void HDF5Write2D(hid_t location, const std::string &name, const T *data,
                 const hsize_t *local_offset, const hsize_t *local_count,
                 const hsize_t *global_count, const H5P &plist_xfer) {
  HDF5WriteND(location, name, data, 2, local_offset, local_count, global_count,
              plist_xfer, H5P_DEFAULT);
}

template <typename T>
void HDF5WriteAttribute(const std::string &name, const std::vector<T> &values,
                        hid_t location) {
  if (values.size() <= 0) return;

  const hsize_t dim[1] = {values.size()};
  const H5S data_space = H5S::FromHIDCheck(dim[0] == 1 ? H5Screate(H5S_SCALAR)
                                                       : H5Screate_simple(1, dim, dim));

  const T *data = values.data();
  auto type = getHDF5Type(data);

  H5A const attribute = H5A::FromHIDCheck(
      H5Acreate(location, name.c_str(), type, data_space, H5P_DEFAULT, H5P_DEFAULT));
  PARTHENON_HDF5_CHECK(H5Awrite(attribute, type, data));
}

template <typename T>
void HDF5WriteAttribute(const std::string &name, T value, hid_t location) {
  std::vector<T> vec(1);
  vec[0] = value;
  HDF5WriteAttribute(name, vec, location);
}

template <typename T>
std::vector<T> HDF5ReadAttributeVec(hid_t location, const std::string &name) {
  std::vector<T> res;
  auto type = getHDF5Type(res.data());

  // check if attribute exists
  PARTHENON_HDF5_CHECK(H5Aexists(location, name.c_str()));

  const H5A attr = H5A::FromHIDCheck(H5Aopen(location, name.c_str(), H5P_DEFAULT));

  // check data type
  const H5T hdf5_type = H5T::FromHIDCheck(H5Aget_type(attr));
  PARTHENON_HDF5_CHECK(H5Tequal(type, hdf5_type));

  // Allocate array of correct size
  const H5S dataspace = H5S::FromHIDCheck(H5Aget_space(attr));
  int rank = PARTHENON_HDF5_CHECK(H5Sget_simple_extent_ndims(dataspace));
  if (rank > 1) {
    PARTHENON_THROW("Attribute " + name + " has rank " + std::to_string(rank) +
                    ", but only rank 0 and 1 attributes are supported");
  }

  if (rank == 1) {
    hsize_t dim = 0;
    PARTHENON_HDF5_CHECK(H5Sget_simple_extent_dims(dataspace, &dim, NULL));
    res.resize(dim);

    if (dim == 0) {
      PARTHENON_THROW("Attribute " + name + " has no value");
    }
  } else {
    res.resize(1);
  }

  // Read data from file
  PARTHENON_HDF5_CHECK(H5Aread(attr, type, res.data()));

  return res;
}

// template specialization for std::string (must go into cpp file)
template <>
std::vector<std::string> HDF5ReadAttributeVec(hid_t location, const std::string &name);

} // namespace HDF5
} // namespace parthenon
=======
static void writeH5ASTRINGS(const char *name, const std::vector<std::string> &pData,
                            const hid_t &dSpace, const hid_t &dSet) {
  int max_name_length = 0;
  for (const auto &s : pData) {
    max_name_length = std::max(max_name_length, static_cast<int>(s.length()));
  }

  std::vector<const char *> c_strs;
  c_strs.reserve(pData.size());
  for (int i = 0; i < pData.size(); i++) {
    // Copy pData[i] into c_strs[i], including a null terminator
    c_strs.push_back(pData[i].c_str());
  }

  ::parthenon::H5T const atype = ::parthenon::H5T::FromHIDCheck(H5Tcopy(H5T_C_S1));
  PARTHENON_HDF5_CHECK(H5Tset_size(atype, H5T_VARIABLE));

  ::parthenon::H5A const attribute = ::parthenon::H5A::FromHIDCheck(
      H5Acreate(dSet, name, atype, dSpace, H5P_DEFAULT, H5P_DEFAULT));
  PARTHENON_HDF5_CHECK(H5Awrite(attribute, atype, c_strs.data()));
}

// Static functions to return HDF type
static hid_t getHdfType(float *x) { return H5T_NATIVE_FLOAT; }
static hid_t getHdfType(double *x) { return H5T_NATIVE_DOUBLE; }
static hid_t getHdfType(int32_t *x) { return H5T_NATIVE_INT32; }
static hid_t getHdfType(int64_t *x) { return H5T_NATIVE_INT64; }
static hid_t getHdfType(std::string *x) { return H5T_C_S1; }
>>>>>>> 4549e51a

#endif // OUTPUTS_PARTHENON_HDF5_HPP_<|MERGE_RESOLUTION|>--- conflicted
+++ resolved
@@ -110,6 +110,8 @@
 static hid_t getHDF5Type(const hbool_t *) { return H5T_NATIVE_HBOOL; }
 static hid_t getHDF5Type(const int32_t *) { return H5T_NATIVE_INT32; }
 static hid_t getHDF5Type(const int64_t *) { return H5T_NATIVE_INT64; }
+static hid_t getHDF5Type(const uint32_t *) { return H5T_NATIVE_UINT32; }
+static hid_t getHDF5Type(const uint64_t *) { return H5T_NATIVE_UINT64; }
 static hid_t getHDF5Type(const float *) { return H5T_NATIVE_FLOAT; }
 static hid_t getHDF5Type(const double *) { return H5T_NATIVE_DOUBLE; }
 static H5T getHDF5Type(const char *const *) {
@@ -140,7 +142,6 @@
       H5Dwrite(gDSet, type, local_space, global_space, plist_xfer, data));
 }
 
-<<<<<<< HEAD
 template <typename T>
 void HDF5Write2D(hid_t location, const std::string &name, const T *data,
                  const hsize_t *local_offset, const hsize_t *local_count,
@@ -152,7 +153,8 @@
 template <typename T>
 void HDF5WriteAttribute(const std::string &name, const std::vector<T> &values,
                         hid_t location) {
-  if (values.size() <= 0) return;
+  // can't write 0-size attributes
+  if (values.size() == 0) return;
 
   const hsize_t dim[1] = {values.size()};
   const H5S data_space = H5S::FromHIDCheck(dim[0] == 1 ? H5Screate(H5S_SCALAR)
@@ -165,6 +167,11 @@
       H5Acreate(location, name.c_str(), type, data_space, H5P_DEFAULT, H5P_DEFAULT));
   PARTHENON_HDF5_CHECK(H5Awrite(attribute, type, data));
 }
+
+// template specialization for std::string (must go into cpp file)
+template <>
+void HDF5WriteAttribute(const std::string &name, const std::vector<std::string> &values,
+                        hid_t location);
 
 template <typename T>
 void HDF5WriteAttribute(const std::string &name, T value, hid_t location) {
@@ -219,35 +226,5 @@
 
 } // namespace HDF5
 } // namespace parthenon
-=======
-static void writeH5ASTRINGS(const char *name, const std::vector<std::string> &pData,
-                            const hid_t &dSpace, const hid_t &dSet) {
-  int max_name_length = 0;
-  for (const auto &s : pData) {
-    max_name_length = std::max(max_name_length, static_cast<int>(s.length()));
-  }
-
-  std::vector<const char *> c_strs;
-  c_strs.reserve(pData.size());
-  for (int i = 0; i < pData.size(); i++) {
-    // Copy pData[i] into c_strs[i], including a null terminator
-    c_strs.push_back(pData[i].c_str());
-  }
-
-  ::parthenon::H5T const atype = ::parthenon::H5T::FromHIDCheck(H5Tcopy(H5T_C_S1));
-  PARTHENON_HDF5_CHECK(H5Tset_size(atype, H5T_VARIABLE));
-
-  ::parthenon::H5A const attribute = ::parthenon::H5A::FromHIDCheck(
-      H5Acreate(dSet, name, atype, dSpace, H5P_DEFAULT, H5P_DEFAULT));
-  PARTHENON_HDF5_CHECK(H5Awrite(attribute, atype, c_strs.data()));
-}
-
-// Static functions to return HDF type
-static hid_t getHdfType(float *x) { return H5T_NATIVE_FLOAT; }
-static hid_t getHdfType(double *x) { return H5T_NATIVE_DOUBLE; }
-static hid_t getHdfType(int32_t *x) { return H5T_NATIVE_INT32; }
-static hid_t getHdfType(int64_t *x) { return H5T_NATIVE_INT64; }
-static hid_t getHdfType(std::string *x) { return H5T_C_S1; }
->>>>>>> 4549e51a
 
 #endif // OUTPUTS_PARTHENON_HDF5_HPP_
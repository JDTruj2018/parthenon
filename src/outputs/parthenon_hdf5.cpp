//========================================================================================
// Parthenon performance portable AMR framework
// Copyright(C) 2020-2023 The Parthenon collaboration
// Licensed under the 3-clause BSD License, see LICENSE file for details
//========================================================================================
// (C) (or copyright) 2020-2023. Triad National Security, LLC. All rights reserved.
//
// This program was produced under U.S. Government contract 89233218CNA000001 for Los
// Alamos National Laboratory (LANL), which is operated by Triad National Security, LLC
// for the U.S. Department of Energy/National Nuclear Security Administration. All rights
// in the program are reserved by Triad National Security, LLC, and the U.S. Department
// of Energy/National Nuclear Security Administration. The Government is granted for
// itself and others acting on its behalf a nonexclusive, paid-up, irrevocable worldwide
// license in this material to reproduce, prepare derivative works, distribute copies to
// the public, perform publicly and display publicly, and to permit others to do so.
//========================================================================================

// options for building
#include "config.hpp"
#include "globals.hpp"
#include "utils/error_checking.hpp"

// Only proceed if HDF5 output enabled
#ifdef ENABLE_HDF5

#include <algorithm>
#include <limits>
#include <memory>
#include <numeric>
#include <set>
#include <tuple>
#include <type_traits>
#include <unordered_map>

#include "driver/driver.hpp"
#include "interface/metadata.hpp"
#include "mesh/mesh.hpp"
#include "mesh/meshblock.hpp"
#include "outputs/output_utils.hpp"
#include "outputs/outputs.hpp"
#include "outputs/parthenon_hdf5.hpp"
#include "outputs/parthenon_xdmf.hpp"
#include "utils/string_utils.hpp"

namespace parthenon {

void PHDF5Output::WriteOutputFile(Mesh *pm, ParameterInput *pin, SimTime *tm,
                                  const SignalHandler::OutputSignal signal) {
  using namespace HDF5;
  if (output_params.single_precision_output) {
    this->template WriteOutputFileImpl<true>(pm, pin, tm, signal);
  } else {
    this->template WriteOutputFileImpl<false>(pm, pin, tm, signal);
  }
}

//----------------------------------------------------------------------------------------
//! \fn void PHDF5Output:::WriteOutputFileImpl(Mesh *pm, ParameterInput *pin, bool flag)
//  \brief Cycles over all MeshBlocks and writes OutputData in the Parthenon HDF5 format,
//         one file per output using parallel IO.
template <bool WRITE_SINGLE_PRECISION>
void PHDF5Output::WriteOutputFileImpl(Mesh *pm, ParameterInput *pin, SimTime *tm,
                                      const SignalHandler::OutputSignal signal) {
  using namespace HDF5;
  using namespace OutputUtils;

  if constexpr (WRITE_SINGLE_PRECISION) {
    Kokkos::Profiling::pushRegion("PHDF5::WriteOutputFileSinglePrec");
  } else {
    Kokkos::Profiling::pushRegion("PHDF5::WriteOutputFileRealPrec");
  }

  // writes all graphics variables to hdf file
  // HDF5 structures
  // Also writes companion xdmf file

  const int max_blocks_global = pm->nbtotal;
  const int num_blocks_local = static_cast<int>(pm->block_list.size());

  const IndexDomain theDomain =
      (output_params.include_ghost_zones ? IndexDomain::entire : IndexDomain::interior);

  auto const &first_block = *(pm->block_list.front());

  const IndexRange out_ib = first_block.cellbounds.GetBoundsI(theDomain);
  const IndexRange out_jb = first_block.cellbounds.GetBoundsJ(theDomain);
  const IndexRange out_kb = first_block.cellbounds.GetBoundsK(theDomain);

  auto const nx1 = out_ib.e - out_ib.s + 1;
  auto const nx2 = out_jb.e - out_jb.s + 1;
  auto const nx3 = out_kb.e - out_kb.s + 1;

  const int rootLevel = pm->GetRootLevel();
  const int max_level = pm->GetCurrentLevel() - rootLevel;
  const auto &nblist = pm->GetNbList();

  // open HDF5 file
  // Define output filename
  auto filename = GenerateFilename_(pin, tm, signal);

  // set file access property list
  H5P const acc_file = H5P::FromHIDCheck(HDF5::GenerateFileAccessProps());

  // now create the file
  H5F file;
  try {
    file = H5F::FromHIDCheck(
        H5Fcreate(filename.c_str(), H5F_ACC_TRUNC, H5P_DEFAULT, acc_file));
  } catch (std::exception &ex) {
    std::stringstream err;
    err << "### ERROR: Failed to create HDF5 output file '" << filename
        << "' with the following error:" << std::endl
        << ex.what() << std::endl;
    PARTHENON_THROW(err)
  }

  // -------------------------------------------------------------------------------- //
  //   WRITING ATTRIBUTES                                                             //
  // -------------------------------------------------------------------------------- //
  Kokkos::Profiling::pushRegion("write Attributes");
  {
    Kokkos::Profiling::pushRegion("write input");
    // write input key-value pairs
    std::ostringstream oss;
    pin->ParameterDump(oss);

    // Mesh information
    const H5G input_group = MakeGroup(file, "/Input");

    HDF5WriteAttribute("File", oss.str().c_str(), input_group);
    Kokkos::Profiling::popRegion(); // write input
  }                                 // Input section

  // we'll need this again at the end
  const H5G info_group = MakeGroup(file, "/Info");
  {
    Kokkos::Profiling::pushRegion("write Info");
    HDF5WriteAttribute("OutputFormatVersion", OUTPUT_VERSION_FORMAT, info_group);

    if (tm != nullptr) {
      HDF5WriteAttribute("NCycle", tm->ncycle, info_group);
      HDF5WriteAttribute("Time", tm->time, info_group);
      HDF5WriteAttribute("dt", tm->dt, info_group);
    }

    HDF5WriteAttribute("WallTime", Driver::elapsed_main(), info_group);
    HDF5WriteAttribute("NumDims", pm->ndim, info_group);
    HDF5WriteAttribute("NumMeshBlocks", pm->nbtotal, info_group);
    HDF5WriteAttribute("MaxLevel", max_level, info_group);
    // write whether we include ghost cells or not
    HDF5WriteAttribute("IncludesGhost", output_params.include_ghost_zones ? 1 : 0,
                       info_group);
    // write number of ghost cells in simulation
    HDF5WriteAttribute("NGhost", Globals::nghost, info_group);
    HDF5WriteAttribute("Coordinates", std::string(first_block.coords.Name()).c_str(),
                       info_group);

    // restart info, write always
    HDF5WriteAttribute("NBNew", pm->nbnew, info_group);
    HDF5WriteAttribute("NBDel", pm->nbdel, info_group);
    HDF5WriteAttribute("RootLevel", rootLevel, info_group);
    HDF5WriteAttribute("Refine", pm->adaptive ? 1 : 0, info_group);
    HDF5WriteAttribute("Multilevel", pm->multilevel ? 1 : 0, info_group);

    HDF5WriteAttribute("BlocksPerPE", nblist, info_group);

    // Mesh block size
    HDF5WriteAttribute("MeshBlockSize", std::vector<int>{nx1, nx2, nx3}, info_group);

    // RootGridDomain - float[9] array with xyz mins, maxs, rats (dx(i)/dx(i-1))
    HDF5WriteAttribute(
        "RootGridDomain",
        std::vector<Real>{pm->mesh_size.x1min, pm->mesh_size.x1max, pm->mesh_size.x1rat,
                          pm->mesh_size.x2min, pm->mesh_size.x2max, pm->mesh_size.x2rat,
                          pm->mesh_size.x3min, pm->mesh_size.x3max, pm->mesh_size.x3rat},
        info_group);

    // Root grid size (number of cells at root level)
    HDF5WriteAttribute(
        "RootGridSize",
        std::vector<int>{pm->mesh_size.nx1, pm->mesh_size.nx2, pm->mesh_size.nx3},
        info_group);

    // Boundary conditions
    std::vector<std::string> boundary_condition_str(BOUNDARY_NFACES);
    for (size_t i = 0; i < boundary_condition_str.size(); i++) {
      boundary_condition_str[i] = GetBoundaryString(pm->mesh_bcs[i]);
    }

    HDF5WriteAttribute("BoundaryConditions", boundary_condition_str, info_group);
    Kokkos::Profiling::popRegion(); // write Info
  }                                 // Info section

  // write Params
  {
    Kokkos::Profiling::pushRegion("behold: write Params");
    const H5G params_group = MakeGroup(file, "/Params");

    for (const auto &package : pm->packages.AllPackages()) {
      const auto state = package.second;
      // Write all params that can be written as HDF5 attributes
      state->AllParams().WriteAllToHDF5(state->label(), params_group);
    }
    Kokkos::Profiling::popRegion(); // behold: write Params
  }                                 // Params section
  Kokkos::Profiling::popRegion();   // write Attributes

  // -------------------------------------------------------------------------------- //
  //   WRITING MESHBLOCK METADATA                                                     //
  // -------------------------------------------------------------------------------- //

  // set local offset, always the same for all data sets
  hsize_t my_offset = 0;
  for (int i = 0; i < Globals::my_rank; i++) {
    my_offset += nblist[i];
  }

  const std::array<hsize_t, H5_NDIM> local_offset({my_offset, 0, 0, 0, 0, 0, 0});

  // these can vary by data set, except index 0 is always the same
  std::array<hsize_t, H5_NDIM> local_count(
      {static_cast<hsize_t>(num_blocks_local), 1, 1, 1, 1, 1, 1});
  std::array<hsize_t, H5_NDIM> global_count(
      {static_cast<hsize_t>(max_blocks_global), 1, 1, 1, 1, 1, 1});

  // for convenience
  const hsize_t *const p_loc_offset = local_offset.data();
  const hsize_t *const p_loc_cnt = local_count.data();
  const hsize_t *const p_glob_cnt = global_count.data();

  H5P const pl_xfer = H5P::FromHIDCheck(H5Pcreate(H5P_DATASET_XFER));
  H5P const pl_dcreate = H5P::FromHIDCheck(H5Pcreate(H5P_DATASET_CREATE));

  // Never write fill values to the dataset
  PARTHENON_HDF5_CHECK(H5Pset_fill_time(pl_dcreate, H5D_FILL_TIME_NEVER));

#ifdef MPI_PARALLEL
  PARTHENON_HDF5_CHECK(H5Pset_dxpl_mpio(pl_xfer, H5FD_MPIO_COLLECTIVE));
#endif

  // write Blocks metadata
  {
    Kokkos::Profiling::pushRegion("write block metadata");
    const H5G gBlocks = MakeGroup(file, "/Blocks");

    // write Xmin[ndim] for blocks
    {
      std::vector<Real> tmpData(num_blocks_local * 3);
      ComputeXminBlocks_(pm, tmpData);
      local_count[1] = global_count[1] = pm->ndim;
      HDF5Write2D(gBlocks, "xmin", tmpData.data(), p_loc_offset, p_loc_cnt, p_glob_cnt,
                  pl_xfer);
    }

    // write Block ID
    {
      // LOC.lx1,2,3
      hsize_t n = 3;
      std::vector<int64_t> tmpLoc(num_blocks_local * n);
      local_count[1] = global_count[1] = n;
      ComputeLocs_(pm, tmpLoc);
      HDF5Write2D(gBlocks, "loc.lx123", tmpLoc.data(), p_loc_offset, p_loc_cnt,
                  p_glob_cnt, pl_xfer);

      // (LOC.)level, GID, LID, cnghost, gflag
      n = 5; // this is NOT H5_NDIM
      std::vector<int> tmpID(num_blocks_local * n);
      local_count[1] = global_count[1] = n;
      ComputeIDsAndFlags_(pm, tmpID);
      HDF5Write2D(gBlocks, "loc.level-gid-lid-cnghost-gflag", tmpID.data(), p_loc_offset,
                  p_loc_cnt, p_glob_cnt, pl_xfer);
    }
    Kokkos::Profiling::popRegion(); // write block metadata
  }                                 // Block section

  // Write mesh coordinates to file
  Kokkos::Profiling::pushRegion("write mesh coords");
  for (const bool face : {true, false}) {
    const H5G gLocations = MakeGroup(file, face ? "/Locations" : "/VolumeLocations");

    // write X coordinates
    std::vector<Real> loc_x((nx1 + face) * num_blocks_local);
    std::vector<Real> loc_y((nx2 + face) * num_blocks_local);
    std::vector<Real> loc_z((nx3 + face) * num_blocks_local);

    ComputeCoords_(pm, face, out_ib, out_jb, out_kb, loc_x, loc_y, loc_z);

    local_count[1] = global_count[1] = nx1 + face;
    HDF5Write2D(gLocations, "x", loc_x.data(), p_loc_offset, p_loc_cnt, p_glob_cnt,
                pl_xfer);

    local_count[1] = global_count[1] = nx2 + face;
    HDF5Write2D(gLocations, "y", loc_y.data(), p_loc_offset, p_loc_cnt, p_glob_cnt,
                pl_xfer);

    local_count[1] = global_count[1] = nx3 + face;
    HDF5Write2D(gLocations, "z", loc_z.data(), p_loc_offset, p_loc_cnt, p_glob_cnt,
                pl_xfer);
  }
  Kokkos::Profiling::popRegion(); // write mesh coords

  // Write Levels and Logical Locations with the level for each Meshblock loclist contains
  // levels and logical locations for all meshblocks on all ranks
  {
    Kokkos::Profiling::pushRegion("write levels and locations");
    const auto &loclist = pm->GetLocList();

    std::vector<std::int64_t> levels;
    levels.reserve(pm->nbtotal);

    std::vector<std::int64_t> logicalLocations;
    logicalLocations.reserve(pm->nbtotal * 3);

    for (const auto &loc : loclist) {
      levels.push_back(loc.level - pm->GetRootLevel());
      logicalLocations.push_back(loc.lx1);
      logicalLocations.push_back(loc.lx2);
      logicalLocations.push_back(loc.lx3);
    }

    // Only write levels on rank 0 since it has data for all ranks
    local_count[0] = (Globals::my_rank == 0) ? pm->nbtotal : 0;
    HDF5WriteND(file, "Levels", levels.data(), 1, local_offset.data(), local_count.data(),
                global_count.data(), pl_xfer, H5P_DEFAULT);

    local_count[1] = global_count[1] = 3;
    HDF5Write2D(file, "LogicalLocations", logicalLocations.data(), local_offset.data(),
                local_count.data(), global_count.data(), pl_xfer);

    // reset for collective output
    local_count[0] = num_blocks_local;
    Kokkos::Profiling::popRegion(); // write levels and locations
  }

  // -------------------------------------------------------------------------------- //
  //   WRITING VARIABLES DATA                                                         //
  // -------------------------------------------------------------------------------- //
  Kokkos::Profiling::pushRegion("write all variable data");

  // All blocks have the same list of variable metadata that exist in the entire
  // simulation, but not all variables may be allocated on all blocks

  auto get_vars = [=](const std::shared_ptr<MeshBlock> pmb) {
    auto &var_vec = pmb->meshblock_data.Get()->GetVariableVector();
    if (restart_) {
      // get all vars with flag Independent OR restart
      return GetAnyVariables(
          var_vec, {parthenon::Metadata::Independent, parthenon::Metadata::Restart});
    } else {
      return GetAnyVariables(var_vec, output_params.variables);
    }
  };

  // get list of all vars, just use the first block since the list is the same for all
  // blocks
  std::vector<VarInfo> all_vars_info;
  const auto vars = get_vars(pm->block_list.front());
  for (auto &v : vars) {
    all_vars_info.emplace_back(v);
  }

  // sort alphabetically
  std::sort(all_vars_info.begin(), all_vars_info.end(),
            [](const VarInfo &a, const VarInfo &b) { return a.label < b.label; });

  // We need to add information about the sparse variables to the HDF5 file, namely:
  // 1) Which variables are sparse
  // 2) Is a sparse id of a particular sparse variable allocated on a given block
  //
  // This information is stored in the dataset called "SparseInfo". The data set
  // contains an attribute "SparseFields" that is a vector of strings with the names
  // of the sparse fields (field name with sparse id, i.e. "bar_28", "bar_7", foo_1",
  // "foo_145"). The field names are in alphabetical order, which is the same order
  // they show up in all_unique_vars (because it's a sorted set).
  //
  // The dataset SparseInfo itself is a 2D array of bools. The first index is the
  // global block index and the second index is the sparse field (same order as the
  // SparseFields attribute). SparseInfo[b][v] is true if the sparse field with index
  // v is allocated on the block with index b, otherwise the value is false

  std::vector<std::string> sparse_names;
  std::unordered_map<std::string, size_t> sparse_field_idx;
  for (auto &vinfo : all_vars_info) {
    if (vinfo.is_sparse) {
      sparse_field_idx.insert({vinfo.label, sparse_names.size()});
      sparse_names.push_back(vinfo.label);
    }
  }

  hsize_t num_sparse = sparse_names.size();
  // can't use std::vector here because std::vector<hbool_t> is the same as
  // std::vector<bool> and it doesn't have .data() member
  std::unique_ptr<hbool_t[]> sparse_allocated(new hbool_t[num_blocks_local * num_sparse]);

  // allocate space for largest size variable
  int varSize_max = 0;
  for (auto &vinfo : all_vars_info) {
    const int varSize =
        vinfo.nx6 * vinfo.nx5 * vinfo.nx4 * vinfo.nx3 * vinfo.nx2 * vinfo.nx1;
    varSize_max = std::max(varSize_max, varSize);
  }

  using OutT = typename std::conditional<WRITE_SINGLE_PRECISION, float, Real>::type;
  std::vector<OutT> tmpData(varSize_max * num_blocks_local);

  // create persistent spaces
  local_count[0] = num_blocks_local;
  global_count[0] = max_blocks_global;
  local_count[4] = global_count[4] = nx3;
  local_count[5] = global_count[5] = nx2;
  local_count[6] = global_count[6] = nx1;

  // for each variable we write
  for (auto &vinfo : all_vars_info) {
    Kokkos::Profiling::pushRegion("write variable loop");
    // not really necessary, but doesn't hurt
    memset(tmpData.data(), 0, tmpData.size() * sizeof(OutT));

    const std::string var_name = vinfo.label;
    const hsize_t nx6 = vinfo.nx6;
    const hsize_t nx5 = vinfo.nx5;
    const hsize_t nx4 = vinfo.nx4;

    local_count[1] = global_count[1] = nx6;
    local_count[2] = global_count[2] = nx5;
    local_count[3] = global_count[3] = nx4;

    std::vector<hsize_t> alldims({nx6, nx5, nx4, static_cast<hsize_t>(vinfo.nx3),
                                  static_cast<hsize_t>(vinfo.nx2),
                                  static_cast<hsize_t>(vinfo.nx1)});

    int ndim = -1;
#ifndef PARTHENON_DISABLE_HDF5_COMPRESSION
    // we need chunks to enable compression
    std::array<hsize_t, H5_NDIM> chunk_size({1, 1, 1, 1, 1, 1, 1});
#endif
    if (vinfo.where == MetadataFlag(Metadata::Cell)) {
      ndim = 3 + vinfo.tensor_rank + 1;
      for (int i = 0; i < vinfo.tensor_rank; i++) {
        local_count[1 + i] = global_count[1 + i] = alldims[3 - vinfo.tensor_rank + i];
      }
      local_count[vinfo.tensor_rank + 1] = global_count[vinfo.tensor_rank + 1] = nx3;
      local_count[vinfo.tensor_rank + 2] = global_count[vinfo.tensor_rank + 2] = nx2;
      local_count[vinfo.tensor_rank + 3] = global_count[vinfo.tensor_rank + 3] = nx1;

#ifndef PARTHENON_DISABLE_HDF5_COMPRESSION
      if (output_params.hdf5_compression_level > 0) {
        for (int i = ndim - 3; i < ndim; i++) {
          chunk_size[i] = local_count[i];
        }
      }
#endif
    } else if (vinfo.where == MetadataFlag(Metadata::None)) {
      ndim = vinfo.tensor_rank + 1;
      for (int i = 0; i < vinfo.tensor_rank; i++) {
        local_count[1 + i] = global_count[1 + i] = alldims[6 - vinfo.tensor_rank + i];
      }

#ifndef PARTHENON_DISABLE_HDF5_COMPRESSION
      if (output_params.hdf5_compression_level > 0) {
        int nchunk_indices = std::min<int>(vinfo.tensor_rank, 3);
        for (int i = ndim - nchunk_indices; i < ndim; i++) {
          chunk_size[i] = alldims[6 - nchunk_indices + i];
        }
      }
#endif
    } else {
      PARTHENON_THROW("Only Cell and None locations supported!");
    }

#ifndef PARTHENON_DISABLE_HDF5_COMPRESSION
    PARTHENON_HDF5_CHECK(H5Pset_chunk(pl_dcreate, ndim, chunk_size.data()));
    // Do not run the pipeline if compression is soft disabled.
    // By default data would still be passed, which may result in slower output.
    if (output_params.hdf5_compression_level > 0) {
      PARTHENON_HDF5_CHECK(
          H5Pset_deflate(pl_dcreate, std::min(9, output_params.hdf5_compression_level)));
    }
#endif

    // load up data
    hsize_t index = 0;

    Kokkos::Profiling::pushRegion("fill host output buffer");
    // for each local mesh block
    for (size_t b_idx = 0; b_idx < num_blocks_local; ++b_idx) {
      const auto &pmb = pm->block_list[b_idx];
      bool is_allocated = false;

      // for each variable that this local meshblock actually has
      const auto vars = get_vars(pmb);
      for (auto &v : vars) {
        // For reference, if we update the logic here, there's also
        // a similar block in parthenon_manager.cpp
        if (v->IsAllocated() && (var_name == v->label())) {
          auto v_h = v->data.GetHostMirrorAndCopy();
          for (int t = 0; t < nx6; ++t) {
            for (int u = 0; u < nx5; ++u) {
              for (int v = 0; v < nx4; ++v) {
                if (vinfo.where == MetadataFlag(Metadata::Cell)) {
                  for (int k = out_kb.s; k <= out_kb.e; ++k) {
                    for (int j = out_jb.s; j <= out_jb.e; ++j) {
                      for (int i = out_ib.s; i <= out_ib.e; ++i) {
                        tmpData[index++] = static_cast<OutT>(v_h(t, u, v, k, j, i));
                      }
                    }
                  }
                } else {
                  for (int k = 0; k < vinfo.nx3; ++k) {
                    for (int j = 0; j < vinfo.nx2; ++j) {
                      for (int i = 0; i < vinfo.nx1; ++i) {
                        tmpData[index++] = static_cast<OutT>(v_h(t, u, v, k, j, i));
                      }
                    }
                  }
                }
              }
            }
          }

          is_allocated = true;
          break;
        }
      }

      if (vinfo.is_sparse) {
        size_t sparse_idx = sparse_field_idx.at(vinfo.label);
        sparse_allocated[b_idx * num_sparse + sparse_idx] = is_allocated;
      }

      if (!is_allocated) {
        if (vinfo.is_sparse) {
          hsize_t varSize{};
          if (vinfo.where == MetadataFlag(Metadata::Cell)) {
            varSize = vinfo.nx6 * vinfo.nx5 * vinfo.nx4 * (out_kb.e - out_kb.s + 1) *
                      (out_jb.e - out_jb.s + 1) * (out_ib.e - out_ib.s + 1);
          } else {
            varSize =
                vinfo.nx6 * vinfo.nx5 * vinfo.nx4 * vinfo.nx3 * vinfo.nx2 * vinfo.nx1;
          }
<<<<<<< HEAD
          memset(tmpData.data() + index, 0, varSize * sizeof(OutT));
          for (int i = 0; i < varSize; ++i)
            (tmpData.data() + index)[i] = std::numeric_limits<Real>::quiet_NaN();
=======
          auto fill_val =
              output_params.sparse_seed_nans ? std::numeric_limits<OutT>::quiet_NaN() : 0;
          std::fill(tmpData.data() + index, tmpData.data() + index + varSize, fill_val);
>>>>>>> 9ae95ff3
          index += varSize;
        } else {
          std::stringstream msg;
          msg << "### ERROR: Unable to find dense variable " << var_name << std::endl;
          PARTHENON_FAIL(msg);
        }
      }
    }
    Kokkos::Profiling::popRegion(); // fill host output buffer

    Kokkos::Profiling::pushRegion("write variable data");
    // write data to file
    HDF5WriteND(file, var_name, tmpData.data(), ndim, p_loc_offset, p_loc_cnt, p_glob_cnt,
                pl_xfer, pl_dcreate);
    Kokkos::Profiling::popRegion(); // write variable data
    Kokkos::Profiling::popRegion(); // write variable loop
  }
  Kokkos::Profiling::popRegion(); // write all variable data

  // names of variables
  std::vector<std::string> var_names;
  var_names.reserve(all_vars_info.size());

  // number of components within each dataset
  std::vector<size_t> num_components;
  num_components.reserve(all_vars_info.size());

  // names of components within each dataset
  std::vector<std::string> component_names;
  component_names.reserve(all_vars_info.size()); // may be larger

  for (const auto &vi : all_vars_info) {
    var_names.push_back(vi.label);

    const auto &component_labels = vi.component_labels;
    PARTHENON_REQUIRE_THROWS(component_labels.size() > 0, "Got 0 component labels");

    num_components.push_back(component_labels.size());
    for (const auto &label : component_labels) {
      component_names.push_back(label);
    }
  }

  HDF5WriteAttribute("NumComponents", num_components, info_group);
  HDF5WriteAttribute("ComponentNames", component_names, info_group);
  HDF5WriteAttribute("OutputDatasetNames", var_names, info_group);

  // write SparseInfo and SparseFields (we can't write a zero-size dataset, so only write
  // this if we have sparse fields)
  if (num_sparse > 0) {
    Kokkos::Profiling::pushRegion("write sparse info");
    local_count[1] = global_count[1] = num_sparse;

    HDF5Write2D(file, "SparseInfo", sparse_allocated.get(), p_loc_offset, p_loc_cnt,
                p_glob_cnt, pl_xfer);

    // write names of sparse fields as attribute, first convert to vector of const char*
    std::vector<const char *> names(num_sparse);
    for (size_t i = 0; i < num_sparse; ++i)
      names[i] = sparse_names[i].c_str();

    const H5D dset = H5D::FromHIDCheck(H5Dopen2(file, "SparseInfo", H5P_DEFAULT));
    HDF5WriteAttribute("SparseFields", names, dset);
    Kokkos::Profiling::popRegion(); // write sparse info
  }                                 // SparseInfo and SparseFields sections

  // -------------------------------------------------------------------------------- //
  //   WRITING PARTICLE DATA                                                          //
  // -------------------------------------------------------------------------------- //

  Kokkos::Profiling::pushRegion("write particle data");
  AllSwarmInfo swarm_info(pm->block_list, output_params.swarms, restart_);
  for (auto &[swname, swinfo] : swarm_info.all_info) {
    const H5G g_swm = MakeGroup(file, swname);
    // offsets/counts are NOT the same here vs the grid data
    hsize_t local_offset[6] = {static_cast<hsize_t>(my_offset), 0, 0, 0, 0, 0};
    hsize_t local_count[6] = {static_cast<hsize_t>(num_blocks_local), 0, 0, 0, 0, 0};
    hsize_t global_count[6] = {static_cast<hsize_t>(max_blocks_global), 0, 0, 0, 0, 0};
    // These indicate particles/meshblock and location in global index
    // space where each meshblock starts
    HDF5Write1D(g_swm, "counts", swinfo.counts.data(), local_offset, local_count,
                global_count, pl_xfer);
    HDF5Write1D(g_swm, "offsets", swinfo.offsets.data(), local_offset, local_count,
                global_count, pl_xfer);

    const H5G g_var = MakeGroup(g_swm, "SwarmVars");
    if (swinfo.global_count == 0) {
      continue;
    }
    auto SetCounts = [&](const SwarmInfo &swinfo, const SwarmVarInfo &vinfo) {
      const int rank = vinfo.tensor_rank;
      for (int i = 0; i < 6; ++i) {
        local_offset[i] = 0; // reset everything
        local_count[i] = 0;
        global_count[i] = 0;
      }
      for (int i = 0; i < rank; ++i) {
        local_count[i] = global_count[i] = vinfo.GetN(rank + 1 - i);
      }
      local_offset[rank] = swinfo.global_offset;
      local_count[rank] = swinfo.count_on_rank;
      global_count[rank] = swinfo.global_count;
    };
    auto &int_vars = std::get<SwarmInfo::MapToVarVec<int>>(swinfo.vars);
    for (auto &[vname, swmvarvec] : int_vars) {
      const auto &vinfo = swinfo.var_info.at(vname);
      auto host_data = swinfo.FillHostBuffer(vname, swmvarvec);
      SetCounts(swinfo, vinfo);
      HDF5WriteND(g_var, vname, host_data.data(), vinfo.tensor_rank + 1, local_offset,
                  local_count, global_count, pl_xfer, H5P_DEFAULT);
    }
    auto &rvars = std::get<SwarmInfo::MapToVarVec<Real>>(swinfo.vars);
    for (auto &[vname, swmvarvec] : rvars) {
      const auto &vinfo = swinfo.var_info.at(vname);
      auto host_data = swinfo.FillHostBuffer(vname, swmvarvec);
      SetCounts(swinfo, vinfo);
      HDF5WriteND(g_var, vname, host_data.data(), vinfo.tensor_rank + 1, local_offset,
                  local_count, global_count, pl_xfer, H5P_DEFAULT);
    }
    // If swarm does not contain an "id" object, generate a sequential
    // one for vis.
    if (swinfo.var_info.count("id") == 0) {
      std::vector<int> ids(swinfo.global_count);
      std::iota(std::begin(ids), std::end(ids), swinfo.global_offset);
      local_offset[0] = swinfo.global_offset;
      local_count[0] = swinfo.count_on_rank;
      global_count[0] = swinfo.global_count;
      HDF5Write1D(g_var, "id", ids.data(), local_offset, local_count, global_count,
                  pl_xfer);
    }
  }
  Kokkos::Profiling::popRegion(); // write particle data

  Kokkos::Profiling::pushRegion("genXDMF");
  // generate XDMF companion file
  XDMF::genXDMF(filename, pm, tm, nx1, nx2, nx3, all_vars_info, swarm_info);
  Kokkos::Profiling::popRegion(); // genXDMF

  Kokkos::Profiling::popRegion(); // WriteOutputFile???Prec
}

std::string PHDF5Output::GenerateFilename_(ParameterInput *pin, SimTime *tm,
                                           const SignalHandler::OutputSignal signal) {
  using namespace HDF5;

  auto filename = std::string(output_params.file_basename);
  filename.append(".");
  filename.append(output_params.file_id);
  filename.append(".");
  if (signal == SignalHandler::OutputSignal::now) {
    filename.append("now");
  } else if (signal == SignalHandler::OutputSignal::final &&
             output_params.file_label_final) {
    filename.append("final");
    // default time based data dump
  } else {
    std::stringstream file_number;
    file_number << std::setw(output_params.file_number_width) << std::setfill('0')
                << output_params.file_number;
    filename.append(file_number.str());
  }
  filename.append(restart_ ? ".rhdf" : ".phdf");

  if (signal == SignalHandler::OutputSignal::none) {
    // After file has been opened with the current number, already advance output
    // parameters so that for restarts the file is not immediatly overwritten again.
    // Only applies to default time-based data dumps, so that writing "now" and "final"
    // outputs does not change the desired output numbering.
    output_params.file_number++;
    output_params.next_time += output_params.dt;
    pin->SetInteger(output_params.block_name, "file_number", output_params.file_number);
    pin->SetReal(output_params.block_name, "next_time", output_params.next_time);
  }
  return filename;
}
// TODO(JMM): Should this live in the base class or output_utils?
void PHDF5Output::ComputeXminBlocks_(Mesh *pm, std::vector<Real> &data) {
  int i = 0;
  for (auto &pmb : pm->block_list) {
    auto xmin = pmb->coords.GetXmin();
    data[i++] = xmin[0];
    if (pm->ndim > 1) {
      data[i++] = xmin[1];
    }
    if (pm->ndim > 2) {
      data[i++] = xmin[2];
    }
  }
}
// TODO(JMM): Should this live in the base class or output_utils?
void PHDF5Output::ComputeLocs_(Mesh *pm, std::vector<int64_t> &locs) {
  int i = 0;
  for (auto &pmb : pm->block_list) {
    locs[i++] = pmb->loc.lx1;
    locs[i++] = pmb->loc.lx2;
    locs[i++] = pmb->loc.lx3;
  }
}
// TODO(JMM): Should this live in the base class or output_utils?
void PHDF5Output::ComputeIDsAndFlags_(Mesh *pm, std::vector<int> &data) {
  int i = 0;
  for (auto &pmb : pm->block_list) {
    data[i++] = pmb->loc.level;
    data[i++] = pmb->gid;
    data[i++] = pmb->lid;
    data[i++] = pmb->cnghost;
    data[i++] = pmb->gflag;
  }
}
// TODO(JMM): Should this live in the base class or output_utils?
void PHDF5Output::ComputeCoords_(Mesh *pm, bool face, const IndexRange &ib,
                                 const IndexRange &jb, const IndexRange &kb,
                                 std::vector<Real> &x, std::vector<Real> &y,
                                 std::vector<Real> &z) {
  std::size_t idx_x = 0, idx_y = 0, idx_z = 0;

  // note relies on casting of bool to int
  for (auto &pmb : pm->block_list) {
    for (int i = ib.s; i <= ib.e + face; ++i) {
      x[idx_x++] = face ? pmb->coords.Xf<1>(i) : pmb->coords.Xc<1>(i);
    }
    for (int j = jb.s; j <= jb.e + face; ++j) {
      y[idx_y++] = face ? pmb->coords.Xf<2>(j) : pmb->coords.Xc<2>(j);
    }
    for (int k = kb.s; k <= kb.e + face; ++k) {
      z[idx_z++] = face ? pmb->coords.Xf<3>(k) : pmb->coords.Xc<3>(k);
    }
  }
}

// explicit template instantiation
template void PHDF5Output::WriteOutputFileImpl<false>(Mesh *, ParameterInput *, SimTime *,
                                                      SignalHandler::OutputSignal);
template void PHDF5Output::WriteOutputFileImpl<true>(Mesh *, ParameterInput *, SimTime *,
                                                     SignalHandler::OutputSignal);

// Utility functions implemented
namespace HDF5 {
std::tuple<int, std::vector<hsize_t>, std::size_t>
HDF5GetAttributeInfo(hid_t location, const std::string &name, H5A &attr) {
  // check if attribute exists
  auto status = PARTHENON_HDF5_CHECK(H5Aexists(location, name.c_str()));
  PARTHENON_REQUIRE_THROWS(status > 0, "Attribute '" + name + "' does not exist");

  // Open attribute
  attr = H5A::FromHIDCheck(H5Aopen(location, name.c_str(), H5P_DEFAULT));

  // Get attribute shape
  const H5S dataspace = H5S::FromHIDCheck(H5Aget_space(attr));
  int rank = PARTHENON_HDF5_CHECK(H5Sget_simple_extent_ndims(dataspace));
  std::size_t size = 1;
  std::vector<hsize_t> dim;
  if (rank > 0) {
    dim.resize(rank);
    PARTHENON_HDF5_CHECK(H5Sget_simple_extent_dims(dataspace, dim.data(), NULL));
    for (int d = 0; d < rank; ++d) {
      size *= dim[d];
    }
    if (size == 0) {
      PARTHENON_THROW("Attribute " + name + " has no value");
    }
  } else { // scalar quantity
    dim.resize(1);
    dim[0] = 1;
  }
  // JMM: H5Handle doesn't play nice with returning a tuple/structured
  // binding, which is why it's not in the tuple. I think the issue is
  // that H5Handle doesn't have a copy assignment operator, only a
  // move operator. That probably implies not great things about the
  // performance of returning the dim array by value here, but
  // whatever. This isn't performance critical code.
  return std::make_tuple(rank, dim, size);
}

// template specializations for std::string and bool
void HDF5WriteAttribute(const std::string &name, const std::string &value,
                        hid_t location) {
  HDF5WriteAttribute(name, value.size(), value.c_str(), location);
}

template <>
void HDF5WriteAttribute(const std::string &name, const std::vector<std::string> &values,
                        hid_t location) {
  std::vector<const char *> char_ptrs(values.size());
  for (size_t i = 0; i < values.size(); ++i) {
    char_ptrs[i] = values[i].c_str();
  }
  HDF5WriteAttribute(name, char_ptrs, location);
}

template <>
std::vector<std::string> HDF5ReadAttributeVec(hid_t location, const std::string &name) {
  // get strings as char pointers, HDF5 will allocate the memory and we need to free it
  auto char_ptrs = HDF5ReadAttributeVec<char *>(location, name);

  // make strings out of char pointers, which copies the memory and then free the memeory
  std::vector<std::string> res(char_ptrs.size());
  for (size_t i = 0; i < res.size(); ++i) {
    res[i] = std::string(char_ptrs[i]);
    free(char_ptrs[i]);
  }

  return res;
}

// JMM: A little circular but it works.
template <>
std::vector<bool> HDF5ReadAttributeVec(hid_t location, const std::string &name) {
  HostArray1D<bool> temp;
  HDF5ReadAttribute(location, name, temp);
  std::vector<bool> out(temp.size());
  for (int i = 0; i < temp.size(); ++i) {
    out[i] = temp[i];
  }
  return out;
}

template <>
void HDF5WriteAttribute(const std::string &name, const std::vector<bool> &values,
                        hid_t location) {
  // can't use std::vector here because std::vector<bool>  doesn't have .data() member
  std::unique_ptr<hbool_t[]> data(new hbool_t[values.size()]);
  for (size_t i = 0; i < values.size(); ++i) {
    data[i] = values[i];
  }
  HDF5WriteAttribute(name, values.size(), data.get(), location);
}

void HDF5ReadAttribute(hid_t location, const std::string &name, std::string &val) {
  std::vector<std::string> vec = HDF5ReadAttributeVec<std::string>(location, name);
  val = vec[0];
}

hid_t GenerateFileAccessProps() {
#ifdef MPI_PARALLEL
  /* set the file access template for parallel IO access */
  hid_t acc_file = H5Pcreate(H5P_FILE_ACCESS);

  /* ---------------------------------------------------------------------
     platform dependent code goes here -- the access template must be
     tuned for a particular filesystem blocksize.  some of these
     numbers are guesses / experiments, others come from the file system
     documentation.

     ---------------------------------------------------------------------- */

  // use collective metadata optimizations
#if H5_VERSION_GE(1, 10, 0)
  PARTHENON_HDF5_CHECK(H5Pset_coll_metadata_write(acc_file, true));
  PARTHENON_HDF5_CHECK(H5Pset_all_coll_metadata_ops(acc_file, true));
#endif

  bool exists, exists2;

  // Set the HDF5 format versions used when creating objects
  // Note, introducing API calls that create objects or features that are
  // only available to versions of the library greater than 1.8.x release will fail.
  // For that case, the highest version value will need to be increased.
  H5Pset_libver_bounds(acc_file, H5F_LIBVER_V18, H5F_LIBVER_V18);

  // Sets the maximum size of the data sieve buffer, in bytes.
  // The sieve_buf_size should be equal to a multiple of the disk block size
  // Default: Disabled
  size_t sieve_buf_size = Env::get<size_t>("H5_sieve_buf_size", 256 * KiB, exists);
  if (exists) {
    PARTHENON_HDF5_CHECK(H5Pset_sieve_buf_size(acc_file, sieve_buf_size));
  }

  // Sets the minimum metadata block size, in bytes.
  // Default: Disabled
  hsize_t meta_block_size = Env::get<hsize_t>("H5_meta_block_size", 8 * MiB, exists);
  if (exists) {
    PARTHENON_HDF5_CHECK(H5Pset_meta_block_size(acc_file, meta_block_size));
  }

  // Sets alignment properties of a file access property list.
  // Choose an alignment which is a multiple of the disk block size.
  // Default: Disabled
  hsize_t threshold; // Threshold value. Setting to 0 forces everything to be aligned.
  hsize_t alignment; // Alignment value.

  threshold = Env::get<hsize_t>("H5_alignment_threshold", 0, exists);
  alignment = Env::get<hsize_t>("H5_alignment_alignment", 8 * MiB, exists2);
  if (exists || exists2) {
    PARTHENON_HDF5_CHECK(H5Pset_alignment(acc_file, threshold, alignment));
  }

  // Defer metadata flush
  // Default: Disabled
  bool defer_metadata_flush = Env::get<bool>("H5_defer_metadata_flush", false, exists);
  if (defer_metadata_flush) {
    H5AC_cache_config_t cache_config;
    cache_config.version = H5AC__CURR_CACHE_CONFIG_VERSION;
    PARTHENON_HDF5_CHECK(H5Pget_mdc_config(acc_file, &cache_config));
    cache_config.set_initial_size = 1;
    cache_config.initial_size = 16 * MiB;
    cache_config.evictions_enabled = 0;
    cache_config.incr_mode = H5C_incr__off;
    cache_config.flash_incr_mode = H5C_flash_incr__off;
    cache_config.decr_mode = H5C_decr__off;
    PARTHENON_HDF5_CHECK(H5Pset_mdc_config(acc_file, &cache_config));
  }

  /* create an MPI_INFO object -- on some platforms it is useful to
     pass some information onto the underlying MPI_File_open call */
  MPI_Info FILE_INFO_TEMPLATE;
  PARTHENON_MPI_CHECK(MPI_Info_create(&FILE_INFO_TEMPLATE));

  // Free MPI_Info on error on return or throw
  struct MPI_InfoDeleter {
    MPI_Info info;
    ~MPI_InfoDeleter() { MPI_Info_free(&info); }
  } delete_info{FILE_INFO_TEMPLATE};

  // Hint specifies the manner in which the file will be accessed until the file is closed
  const auto access_style =
      Env::get<std::string>("MPI_access_style", "write_once", exists);
  PARTHENON_MPI_CHECK(
      MPI_Info_set(FILE_INFO_TEMPLATE, "access_style", access_style.c_str()));

  // Specifies whether the application may benefit from collective buffering
  // Default :: collective_buffering is disabled
  bool collective_buffering = Env::get<bool>("MPI_collective_buffering", false, exists);
  if (exists) {
    PARTHENON_MPI_CHECK(MPI_Info_set(FILE_INFO_TEMPLATE, "collective_buffering", "true"));
    // Specifies the block size to be used for collective buffering file acces
    const auto cb_block_size =
        Env::get<std::string>("MPI_cb_block_size", "1048576", exists);
    PARTHENON_MPI_CHECK(
        MPI_Info_set(FILE_INFO_TEMPLATE, "cb_block_size", cb_block_size.c_str()));
    // Specifies the total buffer space that can be used for collective buffering on each
    // target node, usually a multiple of cb_block_size
    const auto cb_buffer_size =
        Env::get<std::string>("MPI_cb_buffer_size", "4194304", exists);
    PARTHENON_MPI_CHECK(
        MPI_Info_set(FILE_INFO_TEMPLATE, "cb_buffer_size", cb_buffer_size.c_str()));
  }

  /* tell the HDF5 library that we want to use MPI-IO to do the writing */
  PARTHENON_HDF5_CHECK(H5Pset_fapl_mpio(acc_file, MPI_COMM_WORLD, FILE_INFO_TEMPLATE));
#else
  hid_t acc_file = H5P_DEFAULT;
#endif // ifdef MPI_PARALLEL
  return acc_file;
}
} // namespace HDF5
} // namespace parthenon

#endif // ifdef ENABLE_HDF5<|MERGE_RESOLUTION|>--- conflicted
+++ resolved
@@ -538,15 +538,11 @@
             varSize =
                 vinfo.nx6 * vinfo.nx5 * vinfo.nx4 * vinfo.nx3 * vinfo.nx2 * vinfo.nx1;
           }
-<<<<<<< HEAD
-          memset(tmpData.data() + index, 0, varSize * sizeof(OutT));
-          for (int i = 0; i < varSize; ++i)
-            (tmpData.data() + index)[i] = std::numeric_limits<Real>::quiet_NaN();
-=======
+
           auto fill_val =
               output_params.sparse_seed_nans ? std::numeric_limits<OutT>::quiet_NaN() : 0;
           std::fill(tmpData.data() + index, tmpData.data() + index + varSize, fill_val);
->>>>>>> 9ae95ff3
+
           index += varSize;
         } else {
           std::stringstream msg;

--- conflicted
+++ resolved
@@ -263,12 +263,7 @@
   // inform MeshBlock which arrays contained in member Field, Particles,
   // ... etc. classes are the "primary" representations of a quantity. when registered,
   // that data are used for (1) load balancing (2) (future) dumping to restart file
-<<<<<<< HEAD
   void RegisterMeshBlockData(std::shared_ptr<Variable<Real>> pvar_cc);
-  void RegisterMeshBlockData(std::shared_ptr<FaceField> pvar_fc);
-=======
-  void RegisterMeshBlockData(std::shared_ptr<CellVariable<Real>> pvar_cc);
->>>>>>> 15d64a5d
 
   // defined in either the prob file or default_pgen.cpp in ../pgen/
   static void
@@ -402,12 +397,7 @@
   // data
   Real new_block_dt_, new_block_dt_hyperbolic_, new_block_dt_parabolic_,
       new_block_dt_user_;
-<<<<<<< HEAD
   std::vector<std::shared_ptr<Variable<Real>>> vars_cc_;
-  std::vector<std::shared_ptr<FaceField>> vars_fc_;
-=======
-  std::vector<std::shared_ptr<CellVariable<Real>>> vars_cc_;
->>>>>>> 15d64a5d
 
   // Initializer to set up a meshblock called with the default constructor
   // This is necessary because the back pointers can't be set up until

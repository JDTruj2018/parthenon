//========================================================================================
// Athena++ astrophysical MHD code
// Copyright(C) 2014 James M. Stone <jmstone@princeton.edu> and other code contributors
// Licensed under the 3-clause BSD License, see LICENSE file for details
//========================================================================================
// (C) (or copyright) 2020-2022. Triad National Security, LLC. All rights reserved.
//
// This program was produced under U.S. Government contract 89233218CNA000001 for Los
// Alamos National Laboratory (LANL), which is operated by Triad National Security, LLC
// for the U.S. Department of Energy/National Nuclear Security Administration. All rights
// in the program are reserved by Triad National Security, LLC, and the U.S. Department
// of Energy/National Nuclear Security Administration. The Government is granted for
// itself and others acting on its behalf a nonexclusive, paid-up, irrevocable worldwide
// license in this material to reproduce, prepare derivative works, distribute copies to
// the public, perform publicly and display publicly, and to permit others to do so.
//========================================================================================
//! \file mesh.cpp
//  \brief implementation of functions in MeshBlock class

#include <algorithm>
#include <cstdlib>
#include <cstring>
#include <ctime>
#include <iomanip>
#include <iostream>
#include <iterator>
#include <memory>
#include <sstream>
#include <stdexcept>
#include <string>

#include "bvals/bvals.hpp"
#include "coordinates/coordinates.hpp"
#include "defs.hpp"
#include "globals.hpp"
#include "interface/metadata.hpp"
#include "interface/state_descriptor.hpp"
#include "interface/variable.hpp"
#include "kokkos_abstraction.hpp"
#include "mesh/mesh.hpp"
#include "mesh/mesh_refinement.hpp"
#include "mesh/meshblock.hpp"
#include "mesh/meshblock_tree.hpp"
#include "parameter_input.hpp"
#include "parthenon_arrays.hpp"
#include "utils/buffer_utils.hpp"

namespace parthenon {

//----------------------------------------------------------------------------------------
// MeshBlock constructor: constructs coordinate, boundary condition, field
//                        and mesh refinement objects.
MeshBlock::MeshBlock(const int n_side, const int ndim, bool init_coarse, bool multilevel)
    : exec_space(DevExecSpace()), pmy_mesh(nullptr), cost_(1.0) {
  // initialize grid indices
  if (ndim == 1) {
    InitializeIndexShapesImpl(n_side, 0, 0, init_coarse, multilevel);
  } else if (ndim == 2) {
    InitializeIndexShapesImpl(n_side, n_side, 0, init_coarse, multilevel);
  } else {
    InitializeIndexShapesImpl(n_side, n_side, n_side, init_coarse, multilevel);
  }
}

// Factory method deals with initialization for you
std::shared_ptr<MeshBlock>
MeshBlock::Make(int igid, int ilid, LogicalLocation iloc, RegionSize input_block,
                BoundaryFlag *input_bcs, Mesh *pm, ParameterInput *pin,
                ApplicationInput *app_in, Packages_t &packages,
                std::shared_ptr<StateDescriptor> resolved_packages, int igflag,
                double icost) {
  auto pmb = std::make_shared<MeshBlock>();
  pmb->Initialize(igid, ilid, iloc, input_block, input_bcs, pm, pin, app_in, packages,
                  resolved_packages, igflag, icost);
  return pmb;
}

void MeshBlock::Initialize(int igid, int ilid, LogicalLocation iloc,
                           RegionSize input_block, BoundaryFlag *input_bcs, Mesh *pm,
                           ParameterInput *pin, ApplicationInput *app_in,
                           Packages_t &packages,
                           std::shared_ptr<StateDescriptor> resolved_packages, int igflag,
                           double icost) {
  exec_space = DevExecSpace();
  pmy_mesh = pm;
  loc = iloc;
  block_size = input_block;
  gid = igid;
  lid = ilid;
  gflag = igflag;
  this->packages = packages;
  this->resolved_packages = resolved_packages;
  cost_ = icost;

  // initialize grid indices
  if (pmy_mesh->ndim >= 3) {
    InitializeIndexShapes(block_size.nx1, block_size.nx2, block_size.nx3);
  } else if (pmy_mesh->ndim >= 2) {
    InitializeIndexShapes(block_size.nx1, block_size.nx2, 0);
  } else {
    InitializeIndexShapes(block_size.nx1, 0, 0);
  }

  // Allow for user overrides to default Parthenon functions
  if (app_in->InitApplicationMeshBlockData != nullptr) {
    InitApplicationMeshBlockData = app_in->InitApplicationMeshBlockData;
  }
  if (app_in->InitMeshBlockUserData != nullptr) {
    InitMeshBlockUserData = app_in->InitMeshBlockUserData;
  }
  if (app_in->ProblemGenerator != nullptr) {
    ProblemGenerator = app_in->ProblemGenerator;
    // Only set default block pgen when no mesh pgen is set
  } else if (app_in->MeshProblemGenerator == nullptr) {
    ProblemGenerator = &ProblemGeneratorDefault;
  }
  if (app_in->MeshBlockUserWorkBeforeOutput != nullptr) {
    UserWorkBeforeOutput = app_in->MeshBlockUserWorkBeforeOutput;
  }

  // (probably don't need to preallocate space for references in these vectors)
  vars_cc_.reserve(3);
  vars_fc_.reserve(3);

  // construct objects stored in MeshBlock class.  Note in particular that the initial
  // conditions for the simulation are set in problem generator called from main

  // Coords has host and device objects
  coords = Coordinates_t(block_size, pin);
  coords_device = ParArray0D<Coordinates_t>("coords on device");
  auto coords_host_mirror = Kokkos::create_mirror_view(coords_device);
  coords_host_mirror() = coords;
  Kokkos::deep_copy(coords_device, coords_host_mirror);

  // mesh-related objects
  // Boundary
  pbval = std::make_unique<BoundaryValues>(shared_from_this(), input_bcs, pin);
  pbval->SetBoundaryFlags(boundary_flag);
  pbswarm = std::make_unique<BoundarySwarms>(shared_from_this(), input_bcs, pin);
  pbswarm->SetBoundaryFlags(boundary_flag);

  // Add physics data, including dense, sparse, and swarm variables.
  // Resolve issues.

  auto &real_container = meshblock_data.Get();
  auto &swarm_container = swarm_data.Get();

  real_container->Initialize(resolved_packages, shared_from_this());

  swarm_container->SetBlockPointer(shared_from_this());
  for (auto const &q : resolved_packages->AllSwarms()) {
    swarm_container->Add(q.first, q.second);
    // Populate swarm values
    auto &swarm = swarm_container->Get(q.first);
    for (auto const &m : resolved_packages->AllSwarmValues(q.first)) {
      swarm->Add(m.first, m.second);
    }
  }

  swarm_container->AllocateBoundaries();

  // TODO(jdolence): Should these loops be moved to Variable creation
  // TODO(JMM): What variables should be in vars_cc_? They are used
  // for counting load-balance cost. Should it be different than the
  // variables used for refinement?
  // Should we even have both of these arrays? Are they both necessary?
  
  // TODO(JMM): In principal this should be `Metadata::Independent`
  // only. However, I am making it `Metadata::Independent` OR
  // `Metadata::FillGhost` to work around the old Athena++
  // `bvals_refine` machinery. When this machinery is completely
  // removed, which can happen after dense-on-block for sparse
  // variables is in place and after we write "prolongate-in-one,"
  // this should be only for `Metadata::Independent`.
<<<<<<< HEAD
  CellVariableVector<Real> vars =
      GetAnyVariables(real_container->GetCellVariableVector(),
                      {Metadata::Independent, Metadata::FillGhost});

  for (int n = 0; n < vars.size(); n++) {
    RegisterMeshBlockData(vars[n]);
  }
=======
>>>>>>> b6ab8569

  // TODO (LFR): vars_cc_ sets what variables are communicated across 
  // ranks during remeshing, so we want to be able to explicitly flag 
  // variables that need to be communicated using `Metadata::RemeshComm`. 
  // In the future, this needs to be cleaned up since `vars_cc_` is 
  // potentially used in the load balancing calculation, but not all 
  // variables that we may want to communicate are necessarily relevant 
  // to the cost per meshblock. 
  for (auto& var : real_container->GetVariablesByFlag({
      Metadata::Independent, 
      Metadata::FillGhost, 
      Metadata::RemeshComm}, false).vars()) {
    RegisterMeshBlockData(var);
  }
  
  if (pm->multilevel) {
    const auto vars =
        real_container
            ->GetVariablesByFlag({Metadata::Independent, Metadata::FillGhost}, false)
            .vars();
    pmr = std::make_unique<MeshRefinement>(shared_from_this(), pin);
    // This is very redundant, I think, but necessary for now
    for (int n = 0; n < vars.size(); n++) {
      // These are used for doing refinement
      pmr->AddToRefinement(vars[n]);
    }
  }

  // Create user mesh data
  // InitMeshBlockUserData(pin);
  app = InitApplicationMeshBlockData(this, pin);
}

//----------------------------------------------------------------------------------------
// MeshBlock destructor

MeshBlock::~MeshBlock() = default;

void MeshBlock::InitializeIndexShapesImpl(const int nx1, const int nx2, const int nx3,
                                          bool init_coarse, bool multilevel) {
  cellbounds = IndexShape(nx3, nx2, nx1, Globals::nghost);

  if (init_coarse) {
    if (multilevel) {
      cnghost = (Globals::nghost + 1) / 2 + 1;
      c_cellbounds = IndexShape(nx3 / 2, nx2 / 2, nx1 / 2, Globals::nghost);
    } else {
      c_cellbounds = IndexShape(nx3 / 2, nx2 / 2, nx1 / 2, 0);
    }
  }
}

void MeshBlock::InitializeIndexShapes(const int nx1, const int nx2, const int nx3) {
  const bool init_coarse = (pmy_mesh != nullptr);
  const bool multilevel = (init_coarse && pmy_mesh->multilevel);
  InitializeIndexShapesImpl(nx1, nx2, nx3, init_coarse, multilevel);
}

//----------------------------------------------------------------------------------------
//! \fn void MeshBlock::SetCostForLoadBalancing(double cost)
//  \brief stop time measurement and accumulate it in the MeshBlock cost

void MeshBlock::SetCostForLoadBalancing(double cost) {
  if (pmy_mesh->lb_manual_) {
    cost_ = std::min(cost, TINY_NUMBER);
    pmy_mesh->lb_flag_ = true;
  }
}

//----------------------------------------------------------------------------------------
//! \fn void MeshBlock::ResetTimeMeasurement()
//  \brief reset the MeshBlock cost for automatic load balancing

void MeshBlock::ResetTimeMeasurement() {
  if (pmy_mesh->lb_automatic_) cost_ = TINY_NUMBER;
}

//----------------------------------------------------------------------------------------
//! \fn void MeshBlock::StartTimeMeasurement()
//  \brief start time measurement for automatic load balancing

void MeshBlock::StartTimeMeasurement() {
  if (pmy_mesh->lb_automatic_) {
    lb_timer.reset();
  }
}

//----------------------------------------------------------------------------------------
//! \fn void MeshBlock::StartTimeMeasurement()
//  \brief stop time measurement and accumulate it in the MeshBlock cost

void MeshBlock::StopTimeMeasurement() {
  if (pmy_mesh->lb_automatic_) {
    cost_ += lb_timer.seconds();
  }
}

void MeshBlock::RegisterMeshBlockData(std::shared_ptr<CellVariable<Real>> pvar_cc) {
  vars_cc_.push_back(pvar_cc);
  return;
}

void MeshBlock::RegisterMeshBlockData(std::shared_ptr<FaceField> pvar_fc) {
  vars_fc_.push_back(pvar_fc);
  return;
}

void MeshBlock::AllocateSparse(std::string const &label, bool only_control, bool flag_uninitialized) {
  auto &mbd = meshblock_data;
  auto AllocateVar = [flag_uninitialized, &mbd](const std::string &l) {
    // first allocate variable in base stage
    auto base_var = mbd.Get()->AllocateSparse(l, flag_uninitialized);

    // now allocate in all other stages
    for (auto stage : mbd.Stages()) {
      if (stage.first == "base") {
        // we've already done this
        continue;
      }

      auto v = stage.second->GetCellVarPtr(l);

      if (v->IsSet(Metadata::OneCopy)) {
        // nothing to do, we already allocated variable on base stage, and all other
        // stages share that variable
        continue;
      }

      if (!v->IsAllocated()) {
        // allocate data of target variable
        v->AllocateData(flag_uninitialized);

        // copy fluxes and boundary variable from variable on base stage
        v->CopyFluxesAndBdryVar(base_var.get());
      }
    }
  };

  bool cont_set = false;
  if ((pmy_mesh != nullptr) && pmy_mesh->resolved_packages) {
    cont_set = pmy_mesh->resolved_packages->ControlVariablesSet();
  }

  if (cont_set && meshblock_data.Get()->GetCellVarPtr(label)->IsSparse()) {
    auto clabel = label; 
    if (!only_control) clabel = pmy_mesh->resolved_packages->GetFieldController(label);
    const auto &var_labels = pmy_mesh->resolved_packages->GetControlledVariables(clabel);
    for (const auto &l : var_labels)
      AllocateVar(l);
  } else {
    AllocateVar(label);
  }
}

void MeshBlock::DeallocateSparse(std::string const &label) {
  auto &mbd = meshblock_data;
  auto DeallocateVar = [&mbd](const std::string &l) {
    for (auto stage : mbd.Stages()) {
      stage.second->DeallocateSparse(l);
    }
  };

  bool cont_set = false;
  if ((pmy_mesh != nullptr) && pmy_mesh->resolved_packages) {
    cont_set = pmy_mesh->resolved_packages->ControlVariablesSet();
  }

  if (cont_set && meshblock_data.Get()->GetCellVarPtr(label)->IsSparse()) {
    const auto &var_labels = pmy_mesh->resolved_packages->GetControlledVariables(label);
    for (const auto &l : var_labels)
      DeallocateVar(l);
  } else {
    DeallocateVar(label);
  }
}

} // namespace parthenon<|MERGE_RESOLUTION|>--- conflicted
+++ resolved
@@ -172,16 +172,6 @@
   // removed, which can happen after dense-on-block for sparse
   // variables is in place and after we write "prolongate-in-one,"
   // this should be only for `Metadata::Independent`.
-<<<<<<< HEAD
-  CellVariableVector<Real> vars =
-      GetAnyVariables(real_container->GetCellVariableVector(),
-                      {Metadata::Independent, Metadata::FillGhost});
-
-  for (int n = 0; n < vars.size(); n++) {
-    RegisterMeshBlockData(vars[n]);
-  }
-=======
->>>>>>> b6ab8569
 
   // TODO (LFR): vars_cc_ sets what variables are communicated across 
   // ranks during remeshing, so we want to be able to explicitly flag 

//========================================================================================
// (C) (or copyright) 2020-2021. Triad National Security, LLC. All rights reserved.
//
// This program was produced under U.S. Government contract 89233218CNA000001 for Los
// Alamos National Laboratory (LANL), which is operated by Triad National Security, LLC
// for the U.S. Department of Energy/National Nuclear Security Administration. All rights
// in the program are reserved by Triad National Security, LLC, and the U.S. Department
// of Energy/National Nuclear Security Administration. The Government is granted for
// itself and others acting on its behalf a nonexclusive, paid-up, irrevocable worldwide
// license in this material to reproduce, prepare derivative works, distribute copies to
// the public, perform publicly and display publicly, and to permit others to do so.
//=======================================================================================
#ifndef MESH_MESHBLOCK_PACK_HPP_
#define MESH_MESHBLOCK_PACK_HPP_

#include <array>
#include <functional>
#include <map>
#include <memory>
#include <string>
#include <utility>
#include <vector>

#include "coordinates/coordinates.hpp"
#include "interface/variable_pack.hpp"
#include "kokkos_abstraction.hpp"
#include "mesh/domain.hpp"
#include "mesh/meshblock.hpp" // TODO(JMM): Replace with forward declaration?

namespace parthenon {

class Mesh;
// class MeshBlock;

// a separate dims array removes a branch case in `GetDim`
// TODO(JMM): Using one IndexShape because its the same for all
// meshblocks. This needs careful thought before sticking with it.
template <typename T>
class MeshBlockPack {
 public:
  using pack_type = T;

  MeshBlockPack() = default;
  MeshBlockPack(const ParArray1D<T> view, const ParArray2D<int> start,
                const ParArray2D<int> stop, const std::array<int, 5> dims)
      : v_(view), start_(start), stop_(stop),
        dims_(dims), ndim_((dims[2] > 1 ? 3 : (dims[1] > 1 ? 2 : 1))) {}

  KOKKOS_FORCEINLINE_FUNCTION
  auto &operator()(const int block) const { return v_(block); }
  KOKKOS_FORCEINLINE_FUNCTION
  auto &operator()(const int block, const int n) const { return v_(block)(n); }
  KOKKOS_FORCEINLINE_FUNCTION
  auto &operator()(const int block, const int n, const int k, const int j,
                   const int i) const {
    return v_(block)(n)(k, j, i);
  }

<<<<<<< HEAD
#ifdef ENABLE_SPARSE
  KOKKOS_FORCEINLINE_FUNCTION bool IsAllocated(const int block, const int var) const {
    return v_(block).GetDim(4) > var && v_(block).IsAllocated(var);
=======
  KOKKOS_FORCEINLINE_FUNCTION
  int StartIndex(const int block, const int var_index) const {
    return start_(block, var_index);
  }
  KOKKOS_FORCEINLINE_FUNCTION
  int StopIndex(const int block, const int var_index) const {
    return stop_(block, var_index);
  }

  KOKKOS_FORCEINLINE_FUNCTION bool IsSparseIDAllocated(const int block,
                                                       const int var) const {
    return v_(block).GetDim(4) > var && v_(block)(var).is_allocated();
>>>>>>> 93ac6c7b
  }
#else
  KOKKOS_FORCEINLINE_FUNCTION constexpr bool IsAllocated(const int /*block*/,
                                                         const int /*var*/) const {
    return true;
  }
#endif

  KOKKOS_FORCEINLINE_FUNCTION
  int GetDim(const int i) const {
    assert(i > 0 && i < 6);
    return dims_[i - 1];
  }
  KOKKOS_FORCEINLINE_FUNCTION
  int GetNdim() const { return ndim_; }

  KOKKOS_FORCEINLINE_FUNCTION
  int GetSparse(const int b, const int n) const { return v_(b).GetSparse(n); }

  KOKKOS_FORCEINLINE_FUNCTION
  const Coordinates_t &GetCoords(const int i) const { return v_(i).GetCoords(); }

 private:
  ParArray1D<T> v_;
  ParArray2D<int> start_;
  ParArray2D<int> stop_;
  std::array<int, 5> dims_;
  int ndim_;
};

template <typename T>
using MeshBlockVarPack = MeshBlockPack<VariablePack<T>>;
template <typename T>
using MeshBlockVarFluxPack = MeshBlockPack<VariableFluxPack<T>>;

template <typename T>
using MapToMeshBlockVarPack =
    std::map<std::vector<std::string>, PackAndIndexMap<MeshBlockVarPack<T>>>;
template <typename T>
using MapToMeshBlockVarFluxPack =
    std::map<vpack_types::StringPair, PackAndIndexMap<MeshBlockVarFluxPack<T>>>;

} // namespace parthenon

#endif // MESH_MESHBLOCK_PACK_HPP_<|MERGE_RESOLUTION|>--- conflicted
+++ resolved
@@ -56,11 +56,9 @@
     return v_(block)(n)(k, j, i);
   }
 
-<<<<<<< HEAD
 #ifdef ENABLE_SPARSE
   KOKKOS_FORCEINLINE_FUNCTION bool IsAllocated(const int block, const int var) const {
     return v_(block).GetDim(4) > var && v_(block).IsAllocated(var);
-=======
   KOKKOS_FORCEINLINE_FUNCTION
   int StartIndex(const int block, const int var_index) const {
     return start_(block, var_index);
@@ -73,7 +71,6 @@
   KOKKOS_FORCEINLINE_FUNCTION bool IsSparseIDAllocated(const int block,
                                                        const int var) const {
     return v_(block).GetDim(4) > var && v_(block)(var).is_allocated();
->>>>>>> 93ac6c7b
   }
 #else
   KOKKOS_FORCEINLINE_FUNCTION constexpr bool IsAllocated(const int /*block*/,

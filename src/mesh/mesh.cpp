//========================================================================================
// Athena++ astrophysical MHD code
// Copyright(C) 2014 James M. Stone <jmstone@princeton.edu> and other code contributors
// Licensed under the 3-clause BSD License, see LICENSE file for details
//========================================================================================
// (C) (or copyright) 2020. Triad National Security, LLC. All rights reserved.
//
// This program was produced under U.S. Government contract 89233218CNA000001 for Los
// Alamos National Laboratory (LANL), which is operated by Triad National Security, LLC
// for the U.S. Department of Energy/National Nuclear Security Administration. All rights
// in the program are reserved by Triad National Security, LLC, and the U.S. Department
// of Energy/National Nuclear Security Administration. The Government is granted for
// itself and others acting on its behalf a nonexclusive, paid-up, irrevocable worldwide
// license in this material to reproduce, prepare derivative works, distribute copies to
// the public, perform publicly and display publicly, and to permit others to do so.
//========================================================================================
//! \file mesh.cpp
//  \brief implementation of functions in Mesh class

// C headers
// pre-C11: needed before including inttypes.h, else won't define int64_t for C++ code
// #define __STDC_FORMAT_MACROS

#define STR(str,idx,nbx) (std::string(str)+":rank="+std::to_string(Globals::my_rank)+":blk="+std::to_string(idx)+":of:"+std::to_string(nbx))

// C++ headers
#include <algorithm>
#include <cinttypes>  // format macro "PRId64" for fixed-width integer type std::int64_t
#include <cmath>      // std::abs(), std::pow()
#include <cstdint>    // std::int64_t fixed-wdith integer type alias
#include <cstdlib>
#include <cstring>    // std::memcpy()
#include <iomanip>    // std::setprecision()
#include <iostream>
#include <limits>
#include <sstream>
#include <stdexcept>  // runtime_error
#include <string>     // c_str()
#include <vector>
#include <unistd.h>   // usleep

// Athena++ headers
#include "athena.hpp"
#include "athena_arrays.hpp"
#include "bvals/bvals.hpp"
#include "coordinates/coordinates.hpp"
#include "globals.hpp"
#include "outputs/io_wrapper.hpp"
#include "parameter_input.hpp"
#include "utils/buffer_utils.hpp"
#include "mesh.hpp"
#include "mesh_refinement.hpp"
#include "meshblock_tree.hpp"
#include "better_boundaries/boundary_conditions.hpp"

// MPI/OpenMP header
#ifdef MPI_PARALLEL
#include <mpi.h>
#endif

namespace parthenon {
//----------------------------------------------------------------------------------------
// Mesh constructor, builds mesh at start of calculation using parameters in input file

Mesh::Mesh(ParameterInput *pin,
    Properties_t &properties, Packages_t &packages, int mesh_test) :
    // public members:
    // aggregate initialization of RegionSize struct:
    mesh_size{pin->GetReal("mesh", "x1min"), pin->GetReal("mesh", "x2min"),
      pin->GetReal("mesh", "x3min"), pin->GetReal("mesh", "x1max"),
      pin->GetReal("mesh", "x2max"), pin->GetReal("mesh", "x3max"),
      pin->GetOrAddReal("mesh", "x1rat", 1.0),
      pin->GetOrAddReal("mesh", "x2rat", 1.0),
      pin->GetOrAddReal("mesh", "x3rat", 1.0),
      pin->GetInteger("mesh", "nx1"), pin->GetInteger("mesh", "nx2"),
      pin->GetInteger("mesh", "nx3") },
  mesh_bcs{GetBoundaryFlag(pin->GetOrAddString("mesh", "ix1_bc", "none")),
        GetBoundaryFlag(pin->GetOrAddString("mesh", "ox1_bc", "none")),
        GetBoundaryFlag(pin->GetOrAddString("mesh", "ix2_bc", "none")),
        GetBoundaryFlag(pin->GetOrAddString("mesh", "ox2_bc", "none")),
        GetBoundaryFlag(pin->GetOrAddString("mesh", "ix3_bc", "none")),
        GetBoundaryFlag(pin->GetOrAddString("mesh", "ox3_bc", "none"))},
  ndim((mesh_size.nx3>1) ? 3 : ((mesh_size.nx2>1) ? 2 : 1)),
  adaptive(pin->GetOrAddString("mesh", "refinement", "none") == "adaptive"
           ? true : false),
  multilevel((adaptive || pin->GetOrAddString("mesh", "refinement", "none") == "static")
             ? true : false),
  start_time(pin->GetOrAddReal("time", "start_time", 0.0)), time(start_time),
  tlim(pin->GetReal("time", "tlim")), dt(std::numeric_limits<Real>::max()),
  dt_hyperbolic(dt), dt_parabolic(dt), dt_user(dt),
  nlim(pin->GetOrAddInteger("time", "nlim", -1)), ncycle(),
  ncycle_out(pin->GetOrAddInteger("time", "ncycle_out", 1)),
  dt_diagnostics(pin->GetOrAddInteger("time", "dt_diagnostics", -1)),
  nbnew(), nbdel(),
  step_since_lb(), gflag(),
  properties(properties),
  packages(packages),
  // private members:
  next_phys_id_(), num_mesh_threads_(pin->GetOrAddInteger("mesh", "num_threads", 1)),
  tree(this),
  use_uniform_meshgen_fn_{true, true, true},
  nreal_user_mesh_data_(), nint_user_mesh_data_(), nuser_history_output_(),
  lb_flag_(true), lb_automatic_(), lb_manual_(),
  MeshGenerator_{UniformMeshGeneratorX1, UniformMeshGeneratorX2,
        UniformMeshGeneratorX3},
  BoundaryFunction_{nullptr, nullptr, nullptr, nullptr, nullptr, nullptr},
  AMRFlag_{}, UserSourceTerm_{}, UserTimeStep_{}, FieldDiffusivity_{}, pblock(nullptr) {
    std::stringstream msg;
    RegionSize block_size;
    MeshBlock *pfirst{};
    BoundaryFlag block_bcs[6];
    std::int64_t nbmax;

    // mesh test
    if (mesh_test > 0) Globals::nranks = mesh_test;

#ifdef MPI_PARALLEL
    // reserve phys=0 for former TAG_AMR=8; now hard-coded in Mesh::CreateAMRMPITag()
    next_phys_id_  = 1;
    ReserveMeshBlockPhysIDs();
#endif

    // check number of OpenMP threads for mesh
    if (num_mesh_threads_ < 1) {
      msg << "### FATAL ERROR in Mesh constructor" << std::endl
          << "Number of OpenMP threads must be >= 1, but num_threads="
          << num_mesh_threads_ << std::endl;
      ATHENA_ERROR(msg);
    }

    // check number of grid cells in root level of mesh from input file.
    if (mesh_size.nx1 < 4) {
      msg << "### FATAL ERROR in Mesh constructor" << std::endl
          << "In mesh block in input file nx1 must be >= 4, but nx1="
          << mesh_size.nx1 << std::endl;
      ATHENA_ERROR(msg);
    }
    if (mesh_size.nx2 < 1) {
      msg << "### FATAL ERROR in Mesh constructor" << std::endl
          << "In mesh block in input file nx2 must be >= 1, but nx2="
          << mesh_size.nx2 << std::endl;
      ATHENA_ERROR(msg);
    }
    if (mesh_size.nx3 < 1) {
      msg << "### FATAL ERROR in Mesh constructor" << std::endl
          << "In mesh block in input file nx3 must be >= 1, but nx3="
          << mesh_size.nx3 << std::endl;
      ATHENA_ERROR(msg);
    }
    if (mesh_size.nx2 == 1 && mesh_size.nx3 > 1) {
      msg << "### FATAL ERROR in Mesh constructor" << std::endl
          << "In mesh block in input file: nx2=1, nx3=" << mesh_size.nx3
          << ", 2D problems in x1-x3 plane not supported" << std::endl;
      ATHENA_ERROR(msg);
    }

    // check physical size of mesh (root level) from input file.
    if (mesh_size.x1max <= mesh_size.x1min) {
      msg << "### FATAL ERROR in Mesh constructor" << std::endl
          << "Input x1max must be larger than x1min: x1min=" << mesh_size.x1min
          << " x1max=" << mesh_size.x1max << std::endl;
      ATHENA_ERROR(msg);
    }
    if (mesh_size.x2max <= mesh_size.x2min) {
      msg << "### FATAL ERROR in Mesh constructor" << std::endl
          << "Input x2max must be larger than x2min: x2min=" << mesh_size.x2min
          << " x2max=" << mesh_size.x2max << std::endl;
      ATHENA_ERROR(msg);
    }
    if (mesh_size.x3max <= mesh_size.x3min) {
      msg << "### FATAL ERROR in Mesh constructor" << std::endl
          << "Input x3max must be larger than x3min: x3min=" << mesh_size.x3min
          << " x3max=" << mesh_size.x3max << std::endl;
      ATHENA_ERROR(msg);
    }

    // check the consistency of the periodic boundaries
    if ( ((mesh_bcs[BoundaryFace::inner_x1] == BoundaryFlag::periodic
           &&   mesh_bcs[BoundaryFace::outer_x1] != BoundaryFlag::periodic)
          ||  (mesh_bcs[BoundaryFace::inner_x1] != BoundaryFlag::periodic
               &&   mesh_bcs[BoundaryFace::outer_x1] == BoundaryFlag::periodic))
         ||  (mesh_size.nx2 > 1
              && ((mesh_bcs[BoundaryFace::inner_x2] == BoundaryFlag::periodic
                   &&   mesh_bcs[BoundaryFace::outer_x2] != BoundaryFlag::periodic)
                  ||  (mesh_bcs[BoundaryFace::inner_x2] != BoundaryFlag::periodic
                       &&   mesh_bcs[BoundaryFace::outer_x2] == BoundaryFlag::periodic)))
         ||  (mesh_size.nx3 > 1
              && ((mesh_bcs[BoundaryFace::inner_x3] == BoundaryFlag::periodic
                   &&   mesh_bcs[BoundaryFace::outer_x3] != BoundaryFlag::periodic)
                  ||  (mesh_bcs[BoundaryFace::inner_x3] != BoundaryFlag::periodic
                       &&   mesh_bcs[BoundaryFace::outer_x3] == BoundaryFlag::periodic)))) {
      msg << "### FATAL ERROR in Mesh constructor" << std::endl
          << "When periodic boundaries are in use, both sides must be periodic."
          << std::endl;
      ATHENA_ERROR(msg);
    }

    // read and set MeshBlock parameters
    block_size.x1rat = mesh_size.x1rat;
    block_size.x2rat = mesh_size.x2rat;
    block_size.x3rat = mesh_size.x3rat;
    block_size.nx1 = pin->GetOrAddInteger("meshblock", "nx1", mesh_size.nx1);
    if (ndim >= 2)
      block_size.nx2 = pin->GetOrAddInteger("meshblock", "nx2", mesh_size.nx2);
    else
      block_size.nx2 = mesh_size.nx2;
    if (ndim >= 3)
      block_size.nx3 = pin->GetOrAddInteger("meshblock", "nx3", mesh_size.nx3);
    else
      block_size.nx3 = mesh_size.nx3;

    // check consistency of the block and mesh
    if (mesh_size.nx1 % block_size.nx1 != 0
        || mesh_size.nx2 % block_size.nx2 != 0
        || mesh_size.nx3 % block_size.nx3 != 0) {
      msg << "### FATAL ERROR in Mesh constructor" << std::endl
          << "the Mesh must be evenly divisible by the MeshBlock" << std::endl;
      ATHENA_ERROR(msg);
    }
    if (block_size.nx1 < 4 || (block_size.nx2 < 4 && (ndim >= 2))
        || (block_size.nx3 < 4 && (ndim >= 3))) {
      msg << "### FATAL ERROR in Mesh constructor" << std::endl
<< "block_size must be larger than or equal to 4 cells." << std::endl;
    ATHENA_ERROR(msg);
  }

  // calculate the number of the blocks
  nrbx1 = mesh_size.nx1/block_size.nx1;
  nrbx2 = mesh_size.nx2/block_size.nx2;
  nrbx3 = mesh_size.nx3/block_size.nx3;
  nbmax = (nrbx1 > nrbx2) ? nrbx1:nrbx2;
  nbmax = (nbmax > nrbx3) ? nbmax:nrbx3;

  // initialize user-enrollable functions
  if (mesh_size.x1rat != 1.0) {
    use_uniform_meshgen_fn_[X1DIR] = false;
    MeshGenerator_[X1DIR] = DefaultMeshGeneratorX1;
  }
  if (mesh_size.x2rat != 1.0) {
    use_uniform_meshgen_fn_[X2DIR] = false;
    MeshGenerator_[X2DIR] = DefaultMeshGeneratorX2;
  }
  if (mesh_size.x3rat != 1.0) {
    use_uniform_meshgen_fn_[X3DIR] = false;
    MeshGenerator_[X3DIR] = DefaultMeshGeneratorX3;
  }

  // calculate the logical root level and maximum level
  for (root_level=0; (1<<root_level) < nbmax; root_level++) {}
  current_level = root_level;

  tree.CreateRootGrid();

  // Load balancing flag and parameters
#ifdef MPI_PARALLEL
  if (pin->GetOrAddString("loadbalancing","balancer","default") == "automatic")
    lb_automatic_ = true;
  else if (pin->GetOrAddString("loadbalancing","balancer","default") == "manual")
    lb_manual_ = true;
  lb_tolerance_ = pin->GetOrAddReal("loadbalancing","tolerance",0.5);
  lb_interval_ = pin->GetOrAddReal("loadbalancing","interval",10);
#endif

  // SMR / AMR:
  if (adaptive) {
    max_level = pin->GetOrAddInteger("mesh", "numlevel", 1) + root_level - 1;
    if (max_level > 63) {
      msg << "### FATAL ERROR in Mesh constructor" << std::endl
          << "The number of the refinement level must be smaller than "
          << 63 - root_level + 1 << "." << std::endl;
      ATHENA_ERROR(msg);
    }
  } else {
    max_level = 63;
  }

  InitUserMeshData(pin);

  if (multilevel) {
    if (block_size.nx1 % 2 == 1 || (block_size.nx2 % 2 == 1 && (ndim >= 2))
        || (block_size.nx3 % 2 == 1 && (ndim >= 3))) {
      msg << "### FATAL ERROR in Mesh constructor" << std::endl
          << "The size of MeshBlock must be divisible by 2 in order to use SMR or AMR."
          << std::endl;
      ATHENA_ERROR(msg);
    }

    InputBlock *pib = pin->pfirst_block;
    while (pib != nullptr) {
      if (pib->block_name.compare(0, 10, "refinement") == 0) {
        RegionSize ref_size;
        ref_size.x1min = pin->GetReal(pib->block_name, "x1min");
        ref_size.x1max = pin->GetReal(pib->block_name, "x1max");
        if (ndim >= 2) {
          ref_size.x2min = pin->GetReal(pib->block_name, "x2min");
          ref_size.x2max = pin->GetReal(pib->block_name, "x2max");
        } else {
          ref_size.x2min = mesh_size.x2min;
          ref_size.x2max = mesh_size.x2max;
        }
        if (ndim == 3) {
          ref_size.x3min = pin->GetReal(pib->block_name, "x3min");
          ref_size.x3max = pin->GetReal(pib->block_name, "x3max");
        } else {
          ref_size.x3min = mesh_size.x3min;
          ref_size.x3max = mesh_size.x3max;
        }
        int ref_lev = pin->GetInteger(pib->block_name, "level");
        int lrlev = ref_lev + root_level;
        if (lrlev > current_level) current_level = lrlev;
        // range check
        if (ref_lev < 1) {
          msg << "### FATAL ERROR in Mesh constructor" << std::endl
              << "Refinement level must be larger than 0 (root level = 0)" << std::endl;
          ATHENA_ERROR(msg);
        }
        if (lrlev > max_level) {
          msg << "### FATAL ERROR in Mesh constructor" << std::endl
              << "Refinement level exceeds the maximum level (specify "
              << "'maxlevel' parameter in <mesh> input block if adaptive)."
              << std::endl;
          ATHENA_ERROR(msg);
        }
        if (ref_size.x1min > ref_size.x1max || ref_size.x2min > ref_size.x2max
            || ref_size.x3min > ref_size.x3max)  {
          msg << "### FATAL ERROR in Mesh constructor" << std::endl
              << "Invalid refinement region is specified."<<  std::endl;
          ATHENA_ERROR(msg);
        }
        if (ref_size.x1min < mesh_size.x1min || ref_size.x1max > mesh_size.x1max
            || ref_size.x2min < mesh_size.x2min || ref_size.x2max > mesh_size.x2max
            || ref_size.x3min < mesh_size.x3min || ref_size.x3max > mesh_size.x3max) {
          msg << "### FATAL ERROR in Mesh constructor" << std::endl
              << "Refinement region must be smaller than the whole mesh." << std::endl;
          ATHENA_ERROR(msg);
        }
        // find the logical range in the ref_level
        // note: if this is too slow, this should be replaced with bi-section search.
        std::int64_t lx1min = 0, lx1max = 0, lx2min = 0, lx2max = 0,
                     lx3min = 0, lx3max = 0;
        std::int64_t lxmax = nrbx1*(1LL<<ref_lev);
        for (lx1min=0; lx1min<lxmax; lx1min++) {
          Real rx = ComputeMeshGeneratorX(lx1min+1, lxmax,
                                          use_uniform_meshgen_fn_[X1DIR]);
          if (MeshGenerator_[X1DIR](rx, mesh_size) > ref_size.x1min)
            break;
        }
        for (lx1max=lx1min; lx1max<lxmax; lx1max++) {
          Real rx = ComputeMeshGeneratorX(lx1max+1, lxmax,
                                          use_uniform_meshgen_fn_[X1DIR]);
          if (MeshGenerator_[X1DIR](rx, mesh_size) >= ref_size.x1max)
            break;
        }
        if (lx1min % 2 == 1) lx1min--;
        if (lx1max % 2 == 0) lx1max++;
        if (ndim >= 2) { // 2D or 3D
          lxmax = nrbx2*(1LL << ref_lev);
          for (lx2min=0; lx2min<lxmax; lx2min++) {
            Real rx = ComputeMeshGeneratorX(lx2min+1, lxmax,
                                            use_uniform_meshgen_fn_[X2DIR]);
            if (MeshGenerator_[X2DIR](rx, mesh_size) > ref_size.x2min)
              break;
          }
          for (lx2max=lx2min; lx2max<lxmax; lx2max++) {
            Real rx = ComputeMeshGeneratorX(lx2max+1, lxmax,
                                            use_uniform_meshgen_fn_[X2DIR]);
            if (MeshGenerator_[X2DIR](rx, mesh_size) >= ref_size.x2max)
              break;
          }
          if (lx2min % 2 == 1) lx2min--;
          if (lx2max % 2 == 0) lx2max++;
        }
        if (ndim == 3) { // 3D
          lxmax = nrbx3*(1LL<<ref_lev);
          for (lx3min=0; lx3min<lxmax; lx3min++) {
            Real rx = ComputeMeshGeneratorX(lx3min+1, lxmax,
                                            use_uniform_meshgen_fn_[X3DIR]);
            if (MeshGenerator_[X3DIR](rx, mesh_size) > ref_size.x3min)
              break;
          }
          for (lx3max=lx3min; lx3max<lxmax; lx3max++) {
            Real rx = ComputeMeshGeneratorX(lx3max+1, lxmax,
                                            use_uniform_meshgen_fn_[X3DIR]);
            if (MeshGenerator_[X3DIR](rx, mesh_size) >= ref_size.x3max)
              break;
          }
          if (lx3min % 2 == 1) lx3min--;
          if (lx3max % 2 == 0) lx3max++;
        }
        // create the finest level
        if (ndim == 1) {
          for (std::int64_t i=lx1min; i<lx1max; i+=2) {
            LogicalLocation nloc;
            nloc.level=lrlev, nloc.lx1=i, nloc.lx2=0, nloc.lx3=0;
            int nnew;
            tree.AddMeshBlock(nloc, nnew);
          }
        }
        if (ndim == 2) {
          for (std::int64_t j=lx2min; j<lx2max; j+=2) {
            for (std::int64_t i=lx1min; i<lx1max; i+=2) {
              LogicalLocation nloc;
              nloc.level=lrlev, nloc.lx1=i, nloc.lx2=j, nloc.lx3=0;
              int nnew;
              tree.AddMeshBlock(nloc, nnew);
            }
          }
        }
        if (ndim == 3) {
          for (std::int64_t k=lx3min; k<lx3max; k+=2) {
            for (std::int64_t j=lx2min; j<lx2max; j+=2) {
              for (std::int64_t i=lx1min; i<lx1max; i+=2) {
                LogicalLocation nloc;
                nloc.level = lrlev, nloc.lx1 = i, nloc.lx2 = j, nloc.lx3 = k;
                int nnew;
                tree.AddMeshBlock(nloc, nnew);
              }
            }
          }
        }
      }
      pib = pib->pnext;
    }
  }

  // initial mesh hierarchy construction is completed here
  tree.CountMeshBlock(nbtotal);
  loclist = new LogicalLocation[nbtotal];
  tree.GetMeshBlockList(loclist, nullptr, nbtotal);

#ifdef MPI_PARALLEL
  // check if there are sufficient blocks
  if (nbtotal < Globals::nranks) {
    if (mesh_test == 0) {
      msg << "### FATAL ERROR in Mesh constructor" << std::endl
          << "Too few mesh blocks: nbtotal ("<< nbtotal <<") < nranks ("
          << Globals::nranks << ")" << std::endl;
      ATHENA_ERROR(msg);
    } else { // test
      std::cout << "### Warning in Mesh constructor" << std::endl
                << "Too few mesh blocks: nbtotal ("<< nbtotal <<") < nranks ("
                << Globals::nranks << ")" << std::endl;
    }
  }
#endif

  ranklist = new int[nbtotal];
  nslist = new int[Globals::nranks];
  nblist = new int[Globals::nranks];
  costlist = new double[nbtotal];
  if (adaptive) { // allocate arrays for AMR
    nref = new int[Globals::nranks];
    nderef = new int[Globals::nranks];
    rdisp = new int[Globals::nranks];
    ddisp = new int[Globals::nranks];
    bnref = new int[Globals::nranks];
    bnderef = new int[Globals::nranks];
    brdisp = new int[Globals::nranks];
    bddisp = new int[Globals::nranks];
  }

  // initialize cost array with the simplest estimate; all the blocks are equal
  for (int i=0; i<nbtotal; i++) costlist[i] = 1.0;

  CalculateLoadBalance(costlist, ranklist, nslist, nblist, nbtotal);

  // Output some diagnostic information to terminal

  // Output MeshBlock list and quit (mesh test only); do not create meshes
  if (mesh_test > 0) {
    if (Globals::my_rank == 0) OutputMeshStructure(ndim);
    return;
  }

  // create MeshBlock list for this process
  int nbs = nslist[Globals::my_rank];
  int nbe = nbs + nblist[Globals::my_rank] - 1;
  // create MeshBlock list for this process
  for (int i=nbs; i<=nbe; i++) {
    SetBlockSizeAndBoundaries(loclist[i], block_size, block_bcs);
    // create a block and add into the link list
    if (i == nbs) {
      pblock = new MeshBlock(i, i-nbs, loclist[i], block_size,
                             block_bcs, this, pin, properties,
                             packages, gflag);
      pfirst = pblock;
    } else {
      pblock->next = new MeshBlock(i, i-nbs, loclist[i], block_size,
                                   block_bcs, this, pin, properties,
                                   packages, gflag);
      pblock->next->prev = pblock;
      pblock = pblock->next;
    }
    pblock->pbval->SearchAndSetNeighbors(tree, ranklist, nslist);
  }
  pblock = pfirst;

  ResetLoadBalanceVariables();
}

//----------------------------------------------------------------------------------------
// Mesh constructor for restarts. Load the restart file

Mesh::Mesh(ParameterInput *pin, IOWrapper& resfile,
    Properties_t &properties, Packages_t &packages, int mesh_test) :
    // public members:
    // aggregate initialization of RegionSize struct:
    // (will be overwritten by memcpy from restart file, in this case)
    mesh_size{pin->GetReal("mesh", "x1min"), pin->GetReal("mesh", "x2min"),
              pin->GetReal("mesh", "x3min"), pin->GetReal("mesh", "x1max"),
              pin->GetReal("mesh", "x2max"), pin->GetReal("mesh", "x3max"),
              pin->GetOrAddReal("mesh", "x1rat", 1.0),
              pin->GetOrAddReal("mesh", "x2rat", 1.0),
              pin->GetOrAddReal("mesh", "x3rat", 1.0),
              pin->GetInteger("mesh", "nx1"), pin->GetInteger("mesh", "nx2"),
              pin->GetInteger("mesh", "nx3") },
    mesh_bcs{GetBoundaryFlag(pin->GetOrAddString("mesh", "ix1_bc", "none")),
             GetBoundaryFlag(pin->GetOrAddString("mesh", "ox1_bc", "none")),
             GetBoundaryFlag(pin->GetOrAddString("mesh", "ix2_bc", "none")),
             GetBoundaryFlag(pin->GetOrAddString("mesh", "ox2_bc", "none")),
             GetBoundaryFlag(pin->GetOrAddString("mesh", "ix3_bc", "none")),
             GetBoundaryFlag(pin->GetOrAddString("mesh", "ox3_bc", "none"))},
    ndim((mesh_size.nx3 > 1) ? 3 : ((mesh_size.nx2 > 1) ? 2 : 1)),
    adaptive(pin->GetOrAddString("mesh", "refinement", "none") == "adaptive"
             ? true : false),
    multilevel((adaptive || pin->GetOrAddString("mesh", "refinement", "none") == "static")
               ? true : false),
    start_time(pin->GetOrAddReal("time", "start_time", 0.0)), time(start_time),
    tlim(pin->GetReal("time", "tlim")), dt(std::numeric_limits<Real>::max()),
    dt_hyperbolic(dt), dt_parabolic(dt), dt_user(dt),
    nlim(pin->GetOrAddInteger("time", "nlim", -1)), ncycle(),
    ncycle_out(pin->GetOrAddInteger("time", "ncycle_out", 1)),
    dt_diagnostics(pin->GetOrAddInteger("time", "dt_diagnostics", -1)),
    nbnew(), nbdel(),
    step_since_lb(), gflag(),
    properties(properties),
    packages(packages),
    // private members:
    next_phys_id_(), num_mesh_threads_(pin->GetOrAddInteger("mesh", "num_threads", 1)),
    tree(this),
    use_uniform_meshgen_fn_{true, true, true},
    nreal_user_mesh_data_(), nint_user_mesh_data_(), nuser_history_output_(),
    lb_flag_(true), lb_automatic_(), lb_manual_(),
    MeshGenerator_{UniformMeshGeneratorX1, UniformMeshGeneratorX2,
                   UniformMeshGeneratorX3},
    BoundaryFunction_{nullptr, nullptr, nullptr, nullptr, nullptr, nullptr},
    AMRFlag_{}, UserSourceTerm_{}, UserTimeStep_{}, FieldDiffusivity_{}, pblock(nullptr) {
  std::stringstream msg;
  RegionSize block_size;
  BoundaryFlag block_bcs[6];
  MeshBlock *pfirst{};
  IOWrapperSizeT *offset{};
  IOWrapperSizeT datasize, listsize, headeroffset;

  // mesh test
  if (mesh_test > 0) Globals::nranks = mesh_test;

#ifdef MPI_PARALLEL
  // reserve phys=0 for former TAG_AMR=8; now hard-coded in Mesh::CreateAMRMPITag()
  next_phys_id_  = 1;
  ReserveMeshBlockPhysIDs();
#endif

  // check the number of OpenMP threads for mesh
  if (num_mesh_threads_ < 1) {
    msg << "### FATAL ERROR in Mesh constructor" << std::endl
        << "Number of OpenMP threads must be >= 1, but num_threads="
        << num_mesh_threads_ << std::endl;
    ATHENA_ERROR(msg);
  }

  // get the end of the header
  headeroffset = resfile.GetPosition();
  // read the restart file
  // the file is already open and the pointer is set to after <par_end>
  IOWrapperSizeT headersize = sizeof(int)*3+sizeof(Real)*2
                              + sizeof(RegionSize)+sizeof(IOWrapperSizeT);
  char *headerdata = new char[headersize];
  if (Globals::my_rank == 0) { // the master process reads the header data
    if (resfile.Read(headerdata, 1, headersize) != headersize) {
      msg << "### FATAL ERROR in Mesh constructor" << std::endl
          << "The restart file is broken." << std::endl;
      ATHENA_ERROR(msg);
    }
  }
#ifdef MPI_PARALLEL
  // then broadcast the header data
  MPI_Bcast(headerdata, headersize, MPI_BYTE, 0, MPI_COMM_WORLD);
#endif
  IOWrapperSizeT hdos = 0;
  std::memcpy(&nbtotal, &(headerdata[hdos]), sizeof(int));
  hdos += sizeof(int);
  std::memcpy(&root_level, &(headerdata[hdos]), sizeof(int));
  hdos += sizeof(int);
  current_level = root_level;
  std::memcpy(&mesh_size, &(headerdata[hdos]), sizeof(RegionSize));
  hdos += sizeof(RegionSize);
  std::memcpy(&time, &(headerdata[hdos]), sizeof(Real));
  hdos += sizeof(Real);
  std::memcpy(&dt, &(headerdata[hdos]), sizeof(Real));
  hdos += sizeof(Real);
  std::memcpy(&ncycle, &(headerdata[hdos]), sizeof(int));
  hdos += sizeof(int);
  std::memcpy(&datasize, &(headerdata[hdos]), sizeof(IOWrapperSizeT));
  hdos += sizeof(IOWrapperSizeT);   // (this updated value is never used)

  delete [] headerdata;

  // initialize
  loclist = new LogicalLocation[nbtotal];
  offset = new IOWrapperSizeT[nbtotal];
  costlist = new double[nbtotal];
  ranklist = new int[nbtotal];
  nslist = new int[Globals::nranks];
  nblist = new int[Globals::nranks];

  block_size.nx1 = pin->GetOrAddInteger("meshblock", "nx1", mesh_size.nx1);
  block_size.nx2 = pin->GetOrAddInteger("meshblock", "nx2", mesh_size.nx2);
  block_size.nx3 = pin->GetOrAddInteger("meshblock", "nx3", mesh_size.nx3);

  // calculate the number of the blocks
  nrbx1 = mesh_size.nx1/block_size.nx1;
  nrbx2 = mesh_size.nx2/block_size.nx2;
  nrbx3 = mesh_size.nx3/block_size.nx3;

  // initialize user-enrollable functions
  if (mesh_size.x1rat != 1.0) {
    use_uniform_meshgen_fn_[X1DIR] = false;
    MeshGenerator_[X1DIR] = DefaultMeshGeneratorX1;
  }
  if (mesh_size.x2rat != 1.0) {
    use_uniform_meshgen_fn_[X2DIR] = false;
    MeshGenerator_[X2DIR] = DefaultMeshGeneratorX2;
  }
  if (mesh_size.x3rat != 1.0) {
    use_uniform_meshgen_fn_[X3DIR] = false;
    MeshGenerator_[X3DIR] = DefaultMeshGeneratorX3;
  }

  // Load balancing flag and parameters
#ifdef MPI_PARALLEL
  if (pin->GetOrAddString("loadbalancing", "balancer", "default") == "automatic")
    lb_automatic_ = true;
  else if (pin->GetOrAddString("loadbalancing", "balancer", "default") == "manual")
    lb_manual_ = true;
  lb_tolerance_ = pin->GetOrAddReal("loadbalancing", "tolerance", 0.5);
  lb_interval_ = pin->GetOrAddReal("loadbalancing", "interval", 10);
#endif

  // SMR / AMR
  if (adaptive) {
    max_level = pin->GetOrAddInteger("mesh", "numlevel", 1) + root_level - 1;
    if (max_level > 63) {
      msg << "### FATAL ERROR in Mesh constructor" << std::endl
          << "The number of the refinement level must be smaller than "
          << 63 - root_level + 1 << "." << std::endl;
      ATHENA_ERROR(msg);
    }
  } else {
    max_level = 63;
  }

  InitUserMeshData(pin);

  // read user Mesh data
  IOWrapperSizeT udsize = 0;
  for (int n=0; n<nint_user_mesh_data_; n++)
    udsize += iuser_mesh_data[n].GetSizeInBytes();
  for (int n=0; n<nreal_user_mesh_data_; n++)
    udsize += ruser_mesh_data[n].GetSizeInBytes();
  if (udsize != 0) {
    char *userdata = new char[udsize];
    if (Globals::my_rank == 0) { // only the master process reads the ID list
      if (resfile.Read(userdata, 1, udsize) != udsize) {
        msg << "### FATAL ERROR in Mesh constructor" << std::endl
            << "The restart file is broken." << std::endl;
        ATHENA_ERROR(msg);
      }
    }
#ifdef MPI_PARALLEL
    // then broadcast the ID list
    MPI_Bcast(userdata, udsize, MPI_BYTE, 0, MPI_COMM_WORLD);
#endif

    IOWrapperSizeT udoffset=0;
    for (int n=0; n<nint_user_mesh_data_; n++) {
      std::memcpy(iuser_mesh_data[n].data(), &(userdata[udoffset]),
                  iuser_mesh_data[n].GetSizeInBytes());
      udoffset += iuser_mesh_data[n].GetSizeInBytes();
    }
    for (int n=0; n<nreal_user_mesh_data_; n++) {
      std::memcpy(ruser_mesh_data[n].data(), &(userdata[udoffset]),
                  ruser_mesh_data[n].GetSizeInBytes());
      udoffset += ruser_mesh_data[n].GetSizeInBytes();
    }
    delete [] userdata;
  }

  // read the ID list
  listsize = sizeof(LogicalLocation)+sizeof(Real);
  //allocate the idlist buffer
  char *idlist = new char[listsize*nbtotal];
  if (Globals::my_rank == 0) { // only the master process reads the ID list
    if (resfile.Read(idlist, listsize, nbtotal) != static_cast<unsigned int>(nbtotal)) {
      msg << "### FATAL ERROR in Mesh constructor" << std::endl
          << "The restart file is broken." << std::endl;
      ATHENA_ERROR(msg);
    }
  }
#ifdef MPI_PARALLEL
  // then broadcast the ID list
  MPI_Bcast(idlist, listsize*nbtotal, MPI_BYTE, 0, MPI_COMM_WORLD);
#endif

  int os = 0;
  for (int i=0; i<nbtotal; i++) {
    std::memcpy(&(loclist[i]), &(idlist[os]), sizeof(LogicalLocation));
    os += sizeof(LogicalLocation);
    std::memcpy(&(costlist[i]), &(idlist[os]), sizeof(double));
    os += sizeof(double);
    if (loclist[i].level > current_level) current_level = loclist[i].level;
  }
  delete [] idlist;

  // calculate the header offset and seek
  headeroffset += headersize + udsize + listsize*nbtotal;
  if (Globals::my_rank != 0)
    resfile.Seek(headeroffset);

  // rebuild the Block Tree
  tree.CreateRootGrid();
  for (int i=0; i<nbtotal; i++)
    tree.AddMeshBlockWithoutRefine(loclist[i]);
  int nnb;
  // check the tree structure, and assign GID
  tree.GetMeshBlockList(loclist, nullptr, nnb);
  if (nnb != nbtotal) {
    msg << "### FATAL ERROR in Mesh constructor" << std::endl
        << "Tree reconstruction failed. The total numbers of the blocks do not match. ("
        << nbtotal << " != " << nnb << ")" << std::endl;
    ATHENA_ERROR(msg);
  }

#ifdef MPI_PARALLEL
  if (nbtotal < Globals::nranks) {
    if (mesh_test == 0) {
      msg << "### FATAL ERROR in Mesh constructor" << std::endl
          << "Too few mesh blocks: nbtotal ("<< nbtotal <<") < nranks ("
          << Globals::nranks << ")" << std::endl;
      ATHENA_ERROR(msg);
    } else { // test
      std::cout << "### Warning in Mesh constructor" << std::endl
                << "Too few mesh blocks: nbtotal ("<< nbtotal <<") < nranks ("
                << Globals::nranks << ")" << std::endl;
      delete [] offset;
      return;
    }
  }
#endif

  if (adaptive) { // allocate arrays for AMR
    nref = new int[Globals::nranks];
    nderef = new int[Globals::nranks];
    rdisp = new int[Globals::nranks];
    ddisp = new int[Globals::nranks];
    bnref = new int[Globals::nranks];
    bnderef = new int[Globals::nranks];
    brdisp = new int[Globals::nranks];
    bddisp = new int[Globals::nranks];
  }

  CalculateLoadBalance(costlist, ranklist, nslist, nblist, nbtotal);

  // Output MeshBlock list and quit (mesh test only); do not create meshes
  if (mesh_test > 0) {
    if (Globals::my_rank == 0) OutputMeshStructure(ndim);
    delete [] offset;
    return;
  }

  // allocate data buffer
  int nb = nblist[Globals::my_rank];
  int nbs = nslist[Globals::my_rank];
  int nbe = nbs + nb - 1;
  char *mbdata = new char[datasize*nb];
  // load MeshBlocks (parallel)
  if (resfile.Read_at_all(mbdata, datasize, nb, headeroffset+nbs*datasize) !=
      static_cast<unsigned int>(nb)) {
    msg << "### FATAL ERROR in Mesh constructor" << std::endl
        << "The restart file is broken or input parameters are inconsistent."
        << std::endl;
    ATHENA_ERROR(msg);
  }
  for (int i=nbs; i<=nbe; i++) {
    // Match fixed-width integer precision of IOWrapperSizeT datasize
    std::uint64_t buff_os = datasize * (i-nbs);
    SetBlockSizeAndBoundaries(loclist[i], block_size, block_bcs);
    // create a block and add into the link list
    if (i == nbs) {
      pblock = new MeshBlock(i, i-nbs, this, pin, properties, packages, loclist[i], block_size,
                             block_bcs, costlist[i], mbdata+buff_os, gflag);
      pfirst = pblock;
    } else {
      pblock->next = new MeshBlock(i, i-nbs, this, pin, properties, packages, loclist[i], block_size,
                                   block_bcs, costlist[i], mbdata+buff_os, gflag);
      pblock->next->prev = pblock;
      pblock = pblock->next;
    }
    pblock->pbval->SearchAndSetNeighbors(tree, ranklist, nslist);
  }
  pblock = pfirst;
  delete [] mbdata;
  // check consistency
  if (datasize != pblock->GetBlockSizeInBytes()) {
    msg << "### FATAL ERROR in Mesh constructor" << std::endl
        << "The restart file is broken or input parameters are inconsistent."
        << std::endl;
    ATHENA_ERROR(msg);
  }

  ResetLoadBalanceVariables();

  // clean up
  delete [] offset;

}

//----------------------------------------------------------------------------------------
// destructor

Mesh::~Mesh() {
  if(pblock!=nullptr){
    while (pblock->prev != nullptr) // should not be true
      delete pblock->prev;
    while (pblock->next != nullptr)
      delete pblock->next;
    delete pblock;
  }
  delete [] nslist;
  delete [] nblist;
  delete [] ranklist;
  delete [] costlist;
  delete [] loclist;
  if (adaptive) { // deallocate arrays for AMR
    delete [] nref;
    delete [] nderef;
    delete [] rdisp;
    delete [] ddisp;
    delete [] bnref;
    delete [] bnderef;
    delete [] brdisp;
    delete [] bddisp;
  }
  // delete user Mesh data
  if (nreal_user_mesh_data_>0) delete [] ruser_mesh_data;
  if (nuser_history_output_ > 0) {
    delete [] user_history_output_names_;
    delete [] user_history_func_;
    delete [] user_history_ops_;
  }
  if (nint_user_mesh_data_>0) delete [] iuser_mesh_data;
}

//----------------------------------------------------------------------------------------
//! \fn void Mesh::OutputMeshStructure(int ndim)
//  \brief print the mesh structure information

void Mesh::OutputMeshStructure(int ndim) {
  RegionSize block_size;
  BoundaryFlag block_bcs[6];
  FILE *fp = nullptr;

  // open 'mesh_structure.dat' file
  if ((fp = std::fopen("mesh_structure.dat","wb")) == nullptr) {
    std::cout << "### ERROR in function Mesh::OutputMeshStructure" << std::endl
      << "Cannot open mesh_structure.dat" << std::endl;
    return;
  }

  // Write overall Mesh structure to stdout and file
  std::cout << std::endl;
  std::cout << "Root grid = " << nrbx1 << " x " << nrbx2 << " x " << nrbx3
            << " MeshBlocks" << std::endl;
  std::cout << "Total number of MeshBlocks = " << nbtotal << std::endl;
  std::cout << "Number of physical refinement levels = "
            << (current_level - root_level) << std::endl;
  std::cout << "Number of logical  refinement levels = " << current_level << std::endl;

  // compute/output number of blocks per level, and cost per level
  int *nb_per_plevel = new int[max_level];
  int *cost_per_plevel = new int[max_level];
  for (int i=0; i<=max_level; ++i) {
    nb_per_plevel[i] = 0;
    cost_per_plevel[i] = 0;
  }
  for (int i=0; i<nbtotal; i++) {
    nb_per_plevel[(loclist[i].level - root_level)]++;
    cost_per_plevel[(loclist[i].level - root_level)] += costlist[i];
  }
  for (int i=root_level; i<=max_level; i++) {
    if (nb_per_plevel[i-root_level] != 0) {
      std::cout << "  Physical level = " << i-root_level << " (logical level = " << i
                << "): " << nb_per_plevel[i-root_level] << " MeshBlocks, cost = "
                << cost_per_plevel[i-root_level] <<  std::endl;
    }
  }

  // compute/output number of blocks per rank, and cost per rank
  std::cout << "Number of parallel ranks = " << Globals::nranks << std::endl;
  int *nb_per_rank = new int[Globals::nranks];
  int *cost_per_rank = new int[Globals::nranks];
  for (int i=0; i<Globals::nranks; ++i) {
    nb_per_rank[i] = 0;
    cost_per_rank[i] = 0;
  }
  for (int i=0; i<nbtotal; i++) {
    nb_per_rank[ranklist[i]]++;
    cost_per_rank[ranklist[i]] += costlist[i];
  }
  for (int i=0; i<Globals::nranks; ++i) {
    std::cout << "  Rank = " << i << ": " << nb_per_rank[i] <<" MeshBlocks, cost = "
              << cost_per_rank[i] << std::endl;
  }

  // output relative size/locations of meshblock to file, for plotting
  double real_max = std::numeric_limits<double>::max();
  double mincost = real_max, maxcost = 0.0, totalcost = 0.0;
  for (int i=root_level; i<=max_level; i++) {
    for (int j=0; j<nbtotal; j++) {
      if (loclist[j].level == i) {
        SetBlockSizeAndBoundaries(loclist[j], block_size, block_bcs);
        std::int64_t &lx1 = loclist[j].lx1;
        std::int64_t &lx2 = loclist[j].lx2;
        std::int64_t &lx3 = loclist[j].lx3;
        int &ll = loclist[j].level;
        mincost = std::min(mincost,costlist[i]);
        maxcost = std::max(maxcost,costlist[i]);
        totalcost += costlist[i];
        std::fprintf(fp,"#MeshBlock %d on rank=%d with cost=%g\n", j, ranklist[j],
                     costlist[j]);
        std::fprintf(
            fp, "#  Logical level %d, location = (%" PRId64 " %" PRId64 " %" PRId64")\n",
            ll, lx1, lx2, lx3);
        if (ndim == 2) {
          std::fprintf(fp, "%g %g\n", block_size.x1min, block_size.x2min);
          std::fprintf(fp, "%g %g\n", block_size.x1max, block_size.x2min);
          std::fprintf(fp, "%g %g\n", block_size.x1max, block_size.x2max);
          std::fprintf(fp, "%g %g\n", block_size.x1min, block_size.x2max);
          std::fprintf(fp, "%g %g\n", block_size.x1min, block_size.x2min);
          std::fprintf(fp, "\n\n");
        }
        if (ndim == 3) {
          std::fprintf(fp, "%g %g %g\n", block_size.x1min, block_size.x2min,
                       block_size.x3min);
          std::fprintf(fp, "%g %g %g\n", block_size.x1max, block_size.x2min,
                       block_size.x3min);
          std::fprintf(fp, "%g %g %g\n", block_size.x1max, block_size.x2max,
                       block_size.x3min);
          std::fprintf(fp, "%g %g %g\n", block_size.x1min, block_size.x2max,
                       block_size.x3min);
          std::fprintf(fp, "%g %g %g\n", block_size.x1min, block_size.x2min,
                       block_size.x3min);
          std::fprintf(fp, "%g %g %g\n", block_size.x1min, block_size.x2min,
                       block_size.x3max);
          std::fprintf(fp, "%g %g %g\n", block_size.x1max, block_size.x2min,
                       block_size.x3max);
          std::fprintf(fp, "%g %g %g\n", block_size.x1max, block_size.x2min,
                       block_size.x3min);
          std::fprintf(fp, "%g %g %g\n", block_size.x1max, block_size.x2min,
                       block_size.x3max);
          std::fprintf(fp, "%g %g %g\n", block_size.x1max, block_size.x2max,
                       block_size.x3max);
          std::fprintf(fp, "%g %g %g\n", block_size.x1max, block_size.x2max,
                       block_size.x3min);
          std::fprintf(fp, "%g %g %g\n", block_size.x1max, block_size.x2max,
                       block_size.x3max);
          std::fprintf(fp, "%g %g %g\n", block_size.x1min, block_size.x2max,
                       block_size.x3max);
          std::fprintf(fp, "%g %g %g\n", block_size.x1min, block_size.x2max,
                       block_size.x3min);
          std::fprintf(fp, "%g %g %g\n", block_size.x1min, block_size.x2max,
                       block_size.x3max);
          std::fprintf(fp, "%g %g %g\n", block_size.x1min, block_size.x2min,
                       block_size.x3max);
          std::fprintf(fp, "%g %g %g\n", block_size.x1min, block_size.x2min,
                       block_size.x3min);
          std::fprintf(fp, "\n\n");
        }
      }
    }
  }

  // close file, final outputs
  std::fclose(fp);
  std::cout << "Load Balancing:" << std::endl;
  std::cout << "  Minimum cost = " << mincost << ", Maximum cost = " << maxcost
            << ", Average cost = " << totalcost/nbtotal << std::endl << std::endl;
  std::cout << "See the 'mesh_structure.dat' file for a complete list"
            << " of MeshBlocks." << std::endl;
  std::cout << "Use 'python ../vis/python/plot_mesh.py' or gnuplot"
            << " to visualize mesh structure." << std::endl << std::endl;

  delete [] nb_per_plevel;
  delete [] cost_per_plevel;
  delete [] nb_per_rank;
  delete [] cost_per_rank;

  return;
}

//----------------------------------------------------------------------------------------
// \!fn void Mesh::NewTimeStep()
// \brief function that loops over all MeshBlocks and find new timestep

void Mesh::NewTimeStep() {
  MeshBlock *pmb = pblock;

  // prevent timestep from growing too fast in between 2x cycles (even if every MeshBlock
  // has new_block_dt > 2.0*dt_old)
  //dt = static_cast<Real>(2.0)*dt;
  // consider first MeshBlock on this MPI rank's linked list of blocks:
  //dt = std::min(dt, pmb->new_block_dt_);
  //dt_hyperbolic = pmb->new_block_dt_hyperbolic_;
  //dt_parabolic = pmb->new_block_dt_parabolic_;
  //dt_user = pmb->new_block_dt_user_;
  //pmb = pmb->next;

  Real dt_max = 2.0*dt;
  dt = std::numeric_limits<Real>::max();
  while (pmb != nullptr)  {
    dt = std::min(dt, pmb->new_block_dt_);
    //dt_hyperbolic  = std::min(dt_hyperbolic, pmb->new_block_dt_hyperbolic_);
    //dt_parabolic  = std::min(dt_parabolic, pmb->new_block_dt_parabolic_);
    //dt_user  = std::min(dt_user, pmb->new_block_dt_user_);
    pmb = pmb->next;
  }
  dt = std::min(dt_max, dt);

#ifdef MPI_PARALLEL
  // pack array, MPI allreduce over array, then unpack into Mesh variables
  Real dt_array[4] = {dt, dt_hyperbolic, dt_parabolic, dt_user};
  MPI_Allreduce(MPI_IN_PLACE, dt_array, 4, MPI_ATHENA_REAL, MPI_MIN, MPI_COMM_WORLD);
  dt            = dt_array[0];
  dt_hyperbolic = dt_array[1];
  dt_parabolic  = dt_array[2];
  dt_user       = dt_array[3];
#endif

  if (time < tlim && (tlim - time) < dt) // timestep would take us past desired endpoint
    dt = tlim - time;

  return;
}

//----------------------------------------------------------------------------------------
//! \fn void Mesh::EnrollUserBoundaryFunction(BoundaryFace dir, BValFunc my_bc)
//  \brief Enroll a user-defined boundary function

void Mesh::EnrollUserBoundaryFunction(BoundaryFace dir, BValFunc my_bc) {
  throw std::runtime_error("Mesh::EnrollUserBoundaryFunction is not implemented");
}

// DEPRECATED(felker): provide trivial overloads for old-style BoundaryFace enum argument
void Mesh::EnrollUserBoundaryFunction(int dir, BValFunc my_bc) {
  EnrollUserBoundaryFunction(static_cast<BoundaryFace>(dir), my_bc);
  return;
}

//----------------------------------------------------------------------------------------
//! \fn void Mesh::EnrollUserRefinementCondition(AMRFlagFunc amrflag)
//  \brief Enroll a user-defined function for checking refinement criteria

void Mesh::EnrollUserRefinementCondition(AMRFlagFunc amrflag) {
  if (adaptive)
    AMRFlag_ = amrflag;
  return;
}

//----------------------------------------------------------------------------------------
//! \fn void Mesh::EnrollUserMeshGenerator(CoordinateDirection,MeshGenFunc my_mg)
//  \brief Enroll a user-defined function for Mesh generation

void Mesh::EnrollUserMeshGenerator(CoordinateDirection dir, MeshGenFunc my_mg) {
  std::stringstream msg;
  if (dir < 0 || dir >= 3) {
    msg << "### FATAL ERROR in EnrollUserMeshGenerator function" << std::endl
        << "dirName = " << dir << " not valid" << std::endl;
    ATHENA_ERROR(msg);
  }
  if (dir == X1DIR && mesh_size.x1rat > 0.0) {
    msg << "### FATAL ERROR in EnrollUserMeshGenerator function" << std::endl
        << "x1rat = " << mesh_size.x1rat <<
        " must be negative for user-defined mesh generator in X1DIR " << std::endl;
    ATHENA_ERROR(msg);
  }
  if (dir == X2DIR && mesh_size.x2rat > 0.0) {
    msg << "### FATAL ERROR in EnrollUserMeshGenerator function" << std::endl
        << "x2rat = " << mesh_size.x2rat <<
        " must be negative for user-defined mesh generator in X2DIR " << std::endl;
    ATHENA_ERROR(msg);
  }
  if (dir == X3DIR && mesh_size.x3rat > 0.0) {
    msg << "### FATAL ERROR in EnrollUserMeshGenerator function" << std::endl
        << "x3rat = " << mesh_size.x3rat <<
        " must be negative for user-defined mesh generator in X3DIR " << std::endl;
    ATHENA_ERROR(msg);
  }
  use_uniform_meshgen_fn_[dir] = false;
  MeshGenerator_[dir] = my_mg;
  return;
}

//----------------------------------------------------------------------------------------
//! \fn void Mesh::EnrollUserExplicitSourceFunction(SrcTermFunc my_func)
//  \brief Enroll a user-defined source function

void Mesh::EnrollUserExplicitSourceFunction(SrcTermFunc my_func) {
  UserSourceTerm_ = my_func;
  return;
}

//----------------------------------------------------------------------------------------
//! \fn void Mesh::EnrollUserTimeStepFunction(TimeStepFunc my_func)
//  \brief Enroll a user-defined time step function

void Mesh::EnrollUserTimeStepFunction(TimeStepFunc my_func) {
  UserTimeStep_ = my_func;
  return;
}

//----------------------------------------------------------------------------------------
//! \fn void Mesh::AllocateUserHistoryOutput(int n)
//  \brief set the number of user-defined history outputs

void Mesh::AllocateUserHistoryOutput(int n) {
  nuser_history_output_ = n;
  user_history_output_names_ = new std::string[n];
  user_history_func_ = new HistoryOutputFunc[n];
  user_history_ops_ = new UserHistoryOperation[n];
  for (int i=0; i<n; i++) user_history_func_[i] = nullptr;
}

//----------------------------------------------------------------------------------------
//! \fn void Mesh::EnrollUserHistoryOutput(int i, HistoryOutputFunc my_func,
//                                         const char *name, UserHistoryOperation op)
//  \brief Enroll a user-defined history output function and set its name

void Mesh::EnrollUserHistoryOutput(int i, HistoryOutputFunc my_func, const char *name,
                                   UserHistoryOperation op) {
  std::stringstream msg;
  if (i >= nuser_history_output_) {
    msg << "### FATAL ERROR in EnrollUserHistoryOutput function" << std::endl
        << "The number of the user-defined history output (" << i << ") "
        << "exceeds the declared number (" << nuser_history_output_ << ")." << std::endl;
    ATHENA_ERROR(msg);
  }
  user_history_output_names_[i] = name;
  user_history_func_[i] = my_func;
  user_history_ops_[i] = op;
}

//----------------------------------------------------------------------------------------
//! \fn void Mesh::EnrollUserMetric(MetricFunc my_func)
//  \brief Enroll a user-defined metric for arbitrary GR coordinates

void Mesh::EnrollUserMetric(MetricFunc my_func) {
  UserMetric_ = my_func;
  return;
}

//----------------------------------------------------------------------------------------
//! \fn void Mesh::EnrollFieldDiffusivity(FieldDiffusionCoeff my_func)
//  \brief Enroll a user-defined magnetic field diffusivity function

void Mesh::EnrollFieldDiffusivity(FieldDiffusionCoeffFunc my_func) {
  FieldDiffusivity_ = my_func;
  return;
}
//----------------------------------------------------------------------------------------
//! \fn void Mesh::AllocateRealUserMeshDataField(int n)
//  \brief Allocate Real AthenaArrays for user-defned data in Mesh

void Mesh::AllocateRealUserMeshDataField(int n) {
  if (nreal_user_mesh_data_ != 0) {
    std::stringstream msg;
    msg << "### FATAL ERROR in Mesh::AllocateRealUserMeshDataField"
        << std::endl << "User Mesh data arrays are already allocated" << std::endl;
    ATHENA_ERROR(msg);
  }
  nreal_user_mesh_data_ = n;
  ruser_mesh_data = new AthenaArray<Real>[n];
  return;
}

//----------------------------------------------------------------------------------------
//! \fn void Mesh::AllocateIntUserMeshDataField(int n)
//  \brief Allocate integer AthenaArrays for user-defned data in Mesh

void Mesh::AllocateIntUserMeshDataField(int n) {
  if (nint_user_mesh_data_ != 0) {
    std::stringstream msg;
    msg << "### FATAL ERROR in Mesh::AllocateIntUserMeshDataField"
        << std::endl << "User Mesh data arrays are already allocated" << std::endl;
    ATHENA_ERROR(msg);
  }
  nint_user_mesh_data_ = n;
  iuser_mesh_data = new AthenaArray<int>[n];
  return;
}


//----------------------------------------------------------------------------------------
// \!fn void Mesh::ApplyUserWorkBeforeOutput(ParameterInput *pin)
// \brief Apply MeshBlock::UserWorkBeforeOutput

void Mesh::ApplyUserWorkBeforeOutput(ParameterInput *pin) {
  MeshBlock *pmb = pblock;
  while (pmb != nullptr)  {
    pmb->UserWorkBeforeOutput(pin);
    pmb = pmb->next;
  }
}

//----------------------------------------------------------------------------------------
// \!fn void Mesh::Initialize(int res_flag, ParameterInput *pin)
// \brief  initialization before the main loop

void Mesh::Initialize(int res_flag, ParameterInput *pin) {
  bool iflag = true;
  int inb = nbtotal;
  int nthreads = GetNumMeshThreads();
  int nmb = GetNumMeshBlocksThisRank(Globals::my_rank);
  std::vector<MeshBlock*> pmb_array(nmb);

  do {
    // initialize a vector of MeshBlock pointers
    nmb = GetNumMeshBlocksThisRank(Globals::my_rank);
    if (static_cast<unsigned int>(nmb) != pmb_array.size()) pmb_array.resize(nmb);
    MeshBlock *pmbl = pblock;
    for (int i=0; i<nmb; ++i) {
      pmb_array[i] = pmbl;
      pmbl = pmbl->next;
    }

    if (res_flag == 0) {
#pragma omp parallel for num_threads(nthreads)
      for (int i=0; i<nmb; ++i) {
        MeshBlock *pmb = pmb_array[i];
        pmb->ProblemGenerator(pin);
      }
    }


    // Create send/recv MPI_Requests for all BoundaryData objects
#pragma omp parallel for num_threads(nthreads)
    for (int i=0; i<nmb; ++i) {
      MeshBlock *pmb = pmb_array[i];
      // BoundaryVariable objects evolved in main TimeIntegratorTaskList:
      pmb->pbval->SetupPersistentMPI();
      pmb->real_container.SetupPersistentMPI();
    }

#pragma omp parallel num_threads(nthreads)
    {
      // prepare to receive conserved variables
#pragma omp for
      for (int i=0; i<nmb; ++i) {
        pmb_array[i]->real_container.StartReceiving(BoundaryCommSubset::mesh_init);
      }

      // send conserved variables
#pragma omp for
      for (int i=0; i<nmb; ++i) {
        pmb_array[i]->real_container.SendBoundaryBuffers();
      }


      // wait to receive conserved variables
#pragma omp for
      for (int i=0; i<nmb; ++i) {
        pmb_array[i]->real_container.ReceiveAndSetBoundariesWithWait();
      }

#pragma omp for
      for (int i=0; i<nmb; ++i) {
        pmb_array[i]->real_container.SetBoundaries();
        pmb_array[i]->real_container.ClearBoundary(BoundaryCommSubset::mesh_init);
      }

      // Now do prolongation, compute primitives, apply BCs
#pragma omp for
      for (int i=0; i<nmb; ++i) {
        auto &pmb = pmb_array[i];
        auto &pbval = pmb->pbval;
        if (multilevel)
          pbval->ProlongateBoundaries(time, 0.0);

        int il = pmb->active_cells.x.at(0).s, iu = pmb->active_cells.x.at(0).e,
            jl = pmb->active_cells.x.at(1).s, ju = pmb->active_cells.x.at(1).e,
            kl = pmb->active_cells.x.at(2).s, ku = pmb->active_cells.x.at(2).e;
        if (pbval->nblevel[1][1][0] != -1) il -= NGHOST;
        if (pbval->nblevel[1][1][2] != -1) iu += NGHOST;
        if (pmb->block_size.nx2 > 1) {
          if (pbval->nblevel[1][0][1] != -1) jl -= NGHOST;
          if (pbval->nblevel[1][2][1] != -1) ju += NGHOST;
        }
        if (pmb->block_size.nx3 > 1) {
          if (pbval->nblevel[0][1][1] != -1) kl -= NGHOST;
          if (pbval->nblevel[2][1][1] != -1) ku += NGHOST;
        }

        ApplyBoundaryConditions(pmb->real_container);
        FillDerivedVariables::FillDerived(pmb->real_container);

        //pbval->ApplyPhysicalBoundaries(time, 0.0);
      }

      if (!res_flag && adaptive) {
#pragma omp for
        for (int i=0; i<nmb; ++i) {
          pmb_array[i]->pmr->CheckRefinementCondition();
        }
      }
    } // omp parallel

    if (!res_flag && adaptive) {
      iflag = false;
      int onb = nbtotal;
      LoadBalancingAndAdaptiveMeshRefinement(pin);
      if (nbtotal == onb) {
        iflag = true;
      } else if (nbtotal < onb && Globals::my_rank == 0) {
        std::cout << "### Warning in Mesh::Initialize" << std::endl
                  << "The number of MeshBlocks decreased during AMR grid initialization."
                  << std::endl
                  << "Possibly the refinement criteria have a problem." << std::endl;
      }
      if (nbtotal > 2*inb && Globals::my_rank == 0) {
        std::cout
            << "### Warning in Mesh::Initialize" << std::endl
            << "The number of MeshBlocks increased more than twice during initialization."
            << std::endl
            << "More computing power than you expected may be required." << std::endl;
      }
    }
  } while (!iflag);

  // calculate the first time step
#pragma omp parallel for num_threads(nthreads)
  for (int i=0; i<nmb; ++i) {
    pmb_array[i]->SetBlockTimestep(Update::EstimateTimestep(pmb_array[i]->real_container));
  }

  NewTimeStep();
  return;
}

//----------------------------------------------------------------------------------------
//! \fn MeshBlock* Mesh::FindMeshBlock(int tgid)
//  \brief return the MeshBlock whose gid is tgid

MeshBlock* Mesh::FindMeshBlock(int tgid) {
  MeshBlock *pbl = pblock;
  while (pbl != nullptr) {
    if (pbl->gid == tgid)
      break;
    pbl = pbl->next;
  }
  return pbl;
}

//----------------------------------------------------------------------------------------
// \!fn void Mesh::SetBlockSizeAndBoundaries(LogicalLocation loc,
//                 RegionSize &block_size, BundaryFlag *block_bcs)
// \brief Set the physical part of a block_size structure and block boundary conditions

void Mesh::SetBlockSizeAndBoundaries(LogicalLocation loc, RegionSize &block_size,
                                     BoundaryFlag *block_bcs) {
  std::int64_t &lx1 = loc.lx1;
  int &ll = loc.level;
  std::int64_t nrbx_ll = nrbx1 << (ll - root_level);

  // calculate physical block size, x1
  if (lx1 == 0) {
    block_size.x1min = mesh_size.x1min;
    block_bcs[BoundaryFace::inner_x1] = mesh_bcs[BoundaryFace::inner_x1];
  } else {
    Real rx = ComputeMeshGeneratorX(lx1, nrbx_ll, use_uniform_meshgen_fn_[X1DIR]);
    block_size.x1min = MeshGenerator_[X1DIR](rx, mesh_size);
    block_bcs[BoundaryFace::inner_x1] = BoundaryFlag::block;
  }
  if (lx1 == nrbx_ll - 1) {
    block_size.x1max = mesh_size.x1max;
    block_bcs[BoundaryFace::outer_x1] = mesh_bcs[BoundaryFace::outer_x1];
  } else {
    Real rx = ComputeMeshGeneratorX(lx1+1, nrbx_ll, use_uniform_meshgen_fn_[X1DIR]);
    block_size.x1max = MeshGenerator_[X1DIR](rx, mesh_size);
    block_bcs[BoundaryFace::outer_x1] = BoundaryFlag::block;
  }

  // calculate physical block size, x2
  if (mesh_size.nx2 == 1) {
    block_size.x2min = mesh_size.x2min;
    block_size.x2max = mesh_size.x2max;
    block_bcs[BoundaryFace::inner_x2] = mesh_bcs[BoundaryFace::inner_x2];
    block_bcs[BoundaryFace::outer_x2] = mesh_bcs[BoundaryFace::outer_x2];
  } else {
    std::int64_t &lx2 = loc.lx2;
    nrbx_ll = nrbx2 << (ll - root_level);
    if (lx2 == 0) {
      block_size.x2min = mesh_size.x2min;
      block_bcs[BoundaryFace::inner_x2] = mesh_bcs[BoundaryFace::inner_x2];
    } else {
      Real rx = ComputeMeshGeneratorX(lx2, nrbx_ll, use_uniform_meshgen_fn_[X2DIR]);
      block_size.x2min = MeshGenerator_[X2DIR](rx, mesh_size);
      block_bcs[BoundaryFace::inner_x2] = BoundaryFlag::block;
    }
    if (lx2 == (nrbx_ll) - 1) {
      block_size.x2max = mesh_size.x2max;
      block_bcs[BoundaryFace::outer_x2] = mesh_bcs[BoundaryFace::outer_x2];
    } else {
      Real rx = ComputeMeshGeneratorX(lx2+1, nrbx_ll, use_uniform_meshgen_fn_[X2DIR]);
      block_size.x2max = MeshGenerator_[X2DIR](rx, mesh_size);
      block_bcs[BoundaryFace::outer_x2] = BoundaryFlag::block;
    }
  }

  // calculate physical block size, x3
  if (mesh_size.nx3 == 1) {
    block_size.x3min = mesh_size.x3min;
    block_size.x3max = mesh_size.x3max;
    block_bcs[BoundaryFace::inner_x3] = mesh_bcs[BoundaryFace::inner_x3];
    block_bcs[BoundaryFace::outer_x3] = mesh_bcs[BoundaryFace::outer_x3];
  } else {
    std::int64_t &lx3 = loc.lx3;
    nrbx_ll = nrbx3 << (ll - root_level);
    if (lx3 == 0) {
      block_size.x3min = mesh_size.x3min;
      block_bcs[BoundaryFace::inner_x3] = mesh_bcs[BoundaryFace::inner_x3];
    } else {
      Real rx = ComputeMeshGeneratorX(lx3, nrbx_ll, use_uniform_meshgen_fn_[X3DIR]);
      block_size.x3min = MeshGenerator_[X3DIR](rx, mesh_size);
      block_bcs[BoundaryFace::inner_x3] = BoundaryFlag::block;
    }
    if (lx3 == (nrbx_ll) - 1) {
      block_size.x3max = mesh_size.x3max;
      block_bcs[BoundaryFace::outer_x3] = mesh_bcs[BoundaryFace::outer_x3];
    } else {
      Real rx = ComputeMeshGeneratorX(lx3+1, nrbx_ll, use_uniform_meshgen_fn_[X3DIR]);
      block_size.x3max = MeshGenerator_[X3DIR](rx, mesh_size);
      block_bcs[BoundaryFace::outer_x3] = BoundaryFlag::block;
    }
  }

  block_size.x1rat = mesh_size.x1rat;
  block_size.x2rat = mesh_size.x2rat;
  block_size.x3rat = mesh_size.x3rat;

  return;
}


void Mesh::CorrectMidpointInitialCondition(std::vector<MeshBlock*> &pmb_array, int nmb) {
<<<<<<< HEAD
#pragma omp for
  for (int nb=0; nb<nmb; ++nb) {
    auto pmb = pmb_array[nb];

    // Assume cell-centered analytic value is computed at all real cells, and ghost
    // cells with the cell-centered U have been exchanged
    int il = pmb->active_cells.x.at(0).s, iu = pmb->active_cells.x.at(0).e, jl = pmb->active_cells.x.at(1).s, ju = pmb->active_cells.x.at(1).e,
        kl = pmb->active_cells.x.at(2).s, ku = pmb->active_cells.x.at(2).e;

    // Laplacian of cell-averaged conserved variables, scalar concentrations
    AthenaArray<Real> delta_cons_, delta_s_;

    // Allocate memory for 4D Laplacian
    int ncells4 = NHYDRO;
    int nl = 0;
    int nu = ncells4 - 1;
    delta_cons_.NewAthenaArray(ncells4, 
        pmb->all_cells.x.at(0).n(), 
        pmb->all_cells.x.at(1).n(), 
        pmb->all_cells.x.at(2).n());

    // TODO(felker): assuming uniform mesh with dx1f=dx2f=dx3f, so this factors out
    // TODO(felker): also, this may need to be dx1v, since Laplacian is cell-center
    Real h = pmb->pcoord->dx1f(il);  // pco->dx1f(i); inside loop
    Real C = (h*h)/24.0;
  } // end loop over MeshBlocks

=======
>>>>>>> 55161998
  // begin second exchange of ghost cells with corrected cell-averaged <U>
  // -----------------  (mostly copied from above section in Mesh::Initialize())
  // prepare to receive conserved variables
#pragma omp for
  for (int i=0; i<nmb; ++i) {
    // no need to re-SetupPersistentMPI() the MPI requests for boundary values
    pmb_array[i]->pbval->StartReceiving(BoundaryCommSubset::mesh_init);
    pmb_array[i]->real_container.StartReceiving(BoundaryCommSubset::mesh_init);
  }

#pragma omp for
  for (int i=0; i<nmb; ++i) {
    // send container variables
    pmb_array[i]->real_container.SendBoundaryBuffers();
  }

  // wait to receive conserved variables
#pragma omp for
  for (int i=0; i<nmb; ++i) {
    // receive container variables
    pmb_array[i]->real_container.ReceiveAndSetBoundariesWithWait();
    pmb_array[i]->real_container.ClearBoundary(BoundaryCommSubset::mesh_init);
    pmb_array[i]->pbval->ClearBoundary(BoundaryCommSubset::mesh_init);
  } // end second exchange of ghost cells
  return;
}

// Public function for advancing next_phys_id_ counter

// Store signed, but positive, integer corresponding to the next unused value to be used
// as unique ID for a BoundaryVariable object's single set of MPI calls (formerly "enum
// AthenaTagMPI"). 5 bits of unsigned integer representation are currently reserved
// for this "phys" part of the bitfield tag, making 0, ..., 31 legal values

int Mesh::ReserveTagPhysIDs(int num_phys) {
  // TODO(felker): add safety checks? input, output are positive, obey <= 31= MAX_NUM_PHYS
  int start_id = next_phys_id_;
  next_phys_id_ += num_phys;
  return start_id;
}

// private member fn, called in Mesh() ctor

// depending on compile- and runtime options, reserve the maximum number of "int physid"
// that might be necessary for each MeshBlock's BoundaryValues object to perform MPI
// communication for all BoundaryVariable objects

// TODO(felker): deduplicate this logic, which combines conditionals in MeshBlock ctor

void Mesh::ReserveMeshBlockPhysIDs() {
  return;
}


void Mesh::OutputCycleDiagnostics() {
  const int dt_precision = std::numeric_limits<Real>::max_digits10 - 1;
  const int ratio_precision = 3;
  if (ncycle_out != 0) {
    if (ncycle % ncycle_out == 0) {
      if ( Globals::my_rank == 0) {
        std::cout << "cycle=" << ncycle << std::scientific
                  << std::setprecision(dt_precision)
                  << " time=" << time << " dt=" << dt;
        if (dt_diagnostics != -1) {
          Real ratio = dt / dt_hyperbolic;
          std::cout << "\ndt_hyperbolic=" << dt_hyperbolic << " ratio="
                    << std::setprecision(ratio_precision) << ratio
                    << std::setprecision(dt_precision);
          ratio = dt / dt_parabolic;
          std::cout << "\ndt_parabolic=" << dt_parabolic << " ratio="
                    << std::setprecision(ratio_precision) << ratio
                    << std::setprecision(dt_precision);
          if (UserTimeStep_ != nullptr) {
            Real ratio = dt / dt_user;
            std::cout << "\ndt_user=" << dt_user << " ratio="
                      << std::setprecision(ratio_precision) << ratio
                      << std::setprecision(dt_precision);
          }
        } // else (empty): dt_diagnostics = -1 -> provide no additional timestep diagnostics
        std::cout << std::endl;
      }
    }
  }
  return;
}
}<|MERGE_RESOLUTION|>--- conflicted
+++ resolved
@@ -1461,36 +1461,6 @@
 
 
 void Mesh::CorrectMidpointInitialCondition(std::vector<MeshBlock*> &pmb_array, int nmb) {
-<<<<<<< HEAD
-#pragma omp for
-  for (int nb=0; nb<nmb; ++nb) {
-    auto pmb = pmb_array[nb];
-
-    // Assume cell-centered analytic value is computed at all real cells, and ghost
-    // cells with the cell-centered U have been exchanged
-    int il = pmb->active_cells.x.at(0).s, iu = pmb->active_cells.x.at(0).e, jl = pmb->active_cells.x.at(1).s, ju = pmb->active_cells.x.at(1).e,
-        kl = pmb->active_cells.x.at(2).s, ku = pmb->active_cells.x.at(2).e;
-
-    // Laplacian of cell-averaged conserved variables, scalar concentrations
-    AthenaArray<Real> delta_cons_, delta_s_;
-
-    // Allocate memory for 4D Laplacian
-    int ncells4 = NHYDRO;
-    int nl = 0;
-    int nu = ncells4 - 1;
-    delta_cons_.NewAthenaArray(ncells4, 
-        pmb->all_cells.x.at(0).n(), 
-        pmb->all_cells.x.at(1).n(), 
-        pmb->all_cells.x.at(2).n());
-
-    // TODO(felker): assuming uniform mesh with dx1f=dx2f=dx3f, so this factors out
-    // TODO(felker): also, this may need to be dx1v, since Laplacian is cell-center
-    Real h = pmb->pcoord->dx1f(il);  // pco->dx1f(i); inside loop
-    Real C = (h*h)/24.0;
-  } // end loop over MeshBlocks
-
-=======
->>>>>>> 55161998
   // begin second exchange of ghost cells with corrected cell-averaged <U>
   // -----------------  (mostly copied from above section in Mesh::Initialize())
   // prepare to receive conserved variables

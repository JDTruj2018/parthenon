--- conflicted
+++ resolved
@@ -627,11 +627,7 @@
 
 template <typename T>
 TaskStatus MeshBlockData<T>::SendBoundaryBuffers() {
-<<<<<<< HEAD
-  Kokkos::Profiling::pushRegion("SendBoundaryBuffers");
-=======
   Kokkos::Profiling::pushRegion("Task_SendBoundaryBuffers");
->>>>>>> 983f92e0
   // sends the boundary
   debug = 0;
   for (auto &v : varVector_) {
@@ -650,11 +646,7 @@
     }
   }
 
-<<<<<<< HEAD
-  Kokkos::Profiling::popRegion(); // SendBoundaryBuffers
-=======
   Kokkos::Profiling::popRegion(); // Task_SendBoundaryBuffers
->>>>>>> 983f92e0
   return TaskStatus::complete;
 }
 
@@ -681,10 +673,7 @@
 
 template <typename T>
 TaskStatus MeshBlockData<T>::ReceiveBoundaryBuffers() {
-<<<<<<< HEAD
-=======
   Kokkos::Profiling::pushRegion("Task_ReceiveBoundaryBuffers");
->>>>>>> 983f92e0
   bool ret = true;
   // receives the boundary
   for (auto &v : varVector_) {
@@ -749,12 +738,8 @@
 // bloat.
 template <typename T>
 TaskStatus MeshBlockData<T>::SetBoundaries() {
-<<<<<<< HEAD
-  Kokkos::Profiling::pushRegion("SetBoundaries");
-=======
   Kokkos::Profiling::pushRegion("Task_SetBoundaries");
   // sets the boundary
->>>>>>> 983f92e0
   for (auto &v : varVector_) {
     if (v->IsSet(Metadata::FillGhost)) {
       v->resetBoundary();
@@ -770,11 +755,7 @@
       }
     }
   }
-<<<<<<< HEAD
-  Kokkos::Profiling::popRegion(); // SetBoundaries
-=======
   Kokkos::Profiling::popRegion(); // Task_SetBoundaries
->>>>>>> 983f92e0
   return TaskStatus::complete;
 }
 

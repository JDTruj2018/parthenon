--- conflicted
+++ resolved
@@ -64,17 +64,12 @@
 template <typename T>
 void MeshBlockData<T>::AddField(const std::string &base_name, const Metadata &metadata,
                                 int sparse_id) {
-<<<<<<< HEAD
   // TODO(JCD): what other checks should we do here?
   if (metadata.Where() == Metadata::Node) {
     PARTHENON_REQUIRE_THROWS(metadata.IsSet(Metadata::OneCopy),
                              "Only OneCopy Node variables are available");
   }
   auto pvar = std::make_shared<Variable<T>>(base_name, metadata, sparse_id, pmy_block);
-=======
-  auto pvar =
-      std::make_shared<CellVariable<T>>(base_name, metadata, sparse_id, pmy_block);
->>>>>>> 15d64a5d
   Add(pvar);
 
   if (!Globals::sparse_config.enabled || !pvar->IsSparse()) {
@@ -113,12 +108,7 @@
       add_var(v);
     }
   } else {
-<<<<<<< HEAD
     auto var_map = src.GetVariableMap();
-    auto face_map = src.GetFaceMap();
-=======
-    auto var_map = src.GetCellVariableMap();
->>>>>>> 15d64a5d
 
     for (const auto &name : names) {
       bool found = false;

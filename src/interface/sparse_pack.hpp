--- conflicted
+++ resolved
@@ -342,14 +342,9 @@
   }
 
   template <class... VTs>
-<<<<<<< HEAD
-  auto GetPtrs(const int b, const TE el, int k, int j, int i, VTs... vts) {
-    return std::make_tuple({&(*this)(b, el, vts, k, j, i)...});
-=======
   KOKKOS_INLINE_FUNCTION auto GetPtrs(const int b, const TE el, int k, int j, int i,
                                       VTs... vts) const {
     return std::make_tuple(&(*this)(b, el, vts, k, j, i)...);
->>>>>>> ac686ee3
   }
 };
 

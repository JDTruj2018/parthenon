//========================================================================================
// (C) (or copyright) 2020-2022. Triad National Security, LLC. All rights reserved.
//
// This program was produced under U.S. Government contract 89233218CNA000001 for Los
// Alamos National Laboratory (LANL), which is operated by Triad National Security, LLC
// for the U.S. Department of Energy/National Nuclear Security Administration. All rights
// in the program are reserved by Triad National Security, LLC, and the U.S. Department
// of Energy/National Nuclear Security Administration. The Government is granted for
// itself and others acting on its behalf a nonexclusive, paid-up, irrevocable worldwide
// license in this material to reproduce, prepare derivative works, distribute copies to
// the public, perform publicly and display publicly, and to permit others to do so.
//========================================================================================
#ifndef INTERFACE_UPDATE_HPP_
#define INTERFACE_UPDATE_HPP_

#include <algorithm>
#include <functional>
#include <limits>
#include <memory>
#include <string>
#include <type_traits>
#include <typeinfo>
#include <utility>
#include <vector>

#include "defs.hpp"
#include "interface/metadata.hpp"
#include "interface/params.hpp"
#include "interface/sparse_pack.hpp"
#include "interface/state_descriptor.hpp"
#include "time_integration/staged_integrator.hpp"

#include "kokkos_abstraction.hpp"
#include "mesh/domain.hpp"

namespace parthenon {

namespace Update {

// Calculate the flux divergence for a specific component l of a variable v
KOKKOS_FORCEINLINE_FUNCTION
Real FluxDivHelper(const int l, const int k, const int j, const int i, const int ndim,
                   const Coordinates_t &coords, const VariableFluxPack<Real> &v) {
  Real du = (coords.FaceArea<X1DIR>(k, j, i + 1) * v.flux(X1DIR, l, k, j, i + 1) -
             coords.FaceArea<X1DIR>(k, j, i) * v.flux(X1DIR, l, k, j, i));
  if (ndim >= 2) {
    du += (coords.FaceArea<X2DIR>(k, j + 1, i) * v.flux(X2DIR, l, k, j + 1, i) -
           coords.FaceArea<X2DIR>(k, j, i) * v.flux(X2DIR, l, k, j, i));
  }
  if (ndim == 3) {
    du += (coords.FaceArea<X3DIR>(k + 1, j, i) * v.flux(X3DIR, l, k + 1, j, i) -
           coords.FaceArea<X3DIR>(k, j, i) * v.flux(X3DIR, l, k, j, i));
  }
  return -du / coords.CellVolume(k, j, i);
}

template <typename T>
TaskStatus FluxDivergence(T *in, T *dudt_obj);

// Update for low-storage integrators implemented as described in Sec. 3.2.3 of
// Athena++ method paper. Specifically eq (11) at stage s
// u(0) <- gamma_s0 * u(0) + gamma_s1 * u(1) + beta_{s,s-1} * dt * F(u(0))
// Also requires u(1) <- u(0) at the beginning of the first stage.
// Current implementation supports RK1, RK2, RK3, and VL2 with just two registers.
template <typename T>
TaskStatus UpdateWithFluxDivergence(T *data_u0, T *data_u1, const Real gam0,
                                    const Real gam1, const Real beta_dt);

template <typename F, typename T>
TaskStatus WeightedSumData(const F &flags, T *in1, T *in2, const Real w1, const Real w2,
                           T *out) {
  Kokkos::Profiling::pushRegion("Task_WeightedSumData");
  const auto &x = in1->PackVariables(flags);
  const auto &y = in2->PackVariables(flags);
  const auto &z = out->PackVariables(flags);
  parthenon::par_for(
      DEFAULT_LOOP_PATTERN, "WeightedSumData", DevExecSpace(), 0, x.GetDim(5) - 1, 0,
      x.GetDim(4) - 1, 0, x.GetDim(3) - 1, 0, x.GetDim(2) - 1, 0, x.GetDim(1) - 1,
      KOKKOS_LAMBDA(const int b, const int l, const int k, const int j, const int i) {
        // TOOD(someone) This is potentially dangerous and/or not intended behavior
        // as we still may want to update (or populate) z if any of those vars are
        // not allocated yet.
        if (x.IsAllocated(b, l) && y.IsAllocated(b, l) && z.IsAllocated(b, l)) {
          z(b, l, k, j, i) = w1 * x(b, l, k, j, i) + w2 * y(b, l, k, j, i);
        }
      });
  Kokkos::Profiling::popRegion(); // Task_WeightedSumData
  return TaskStatus::complete;
}

template <typename F, typename T>
TaskStatus CopyData(const F &flags, T *in, T *out) {
  return WeightedSumData(flags, in, in, 1, 0, out);
}

template <typename F, typename T>
TaskStatus SetDataToConstant(const F &flags, T *data, const Real val) {
  Kokkos::Profiling::pushRegion("Task_SetDataToConstant");
  const auto &x = data->PackVariables(flags);
  parthenon::par_for(
      DEFAULT_LOOP_PATTERN, "SetDataToConstant", DevExecSpace(), 0, x.GetDim(5) - 1, 0,
      x.GetDim(4) - 1, 0, x.GetDim(3) - 1, 0, x.GetDim(2) - 1, 0, x.GetDim(1) - 1,
      KOKKOS_LAMBDA(const int b, const int l, const int k, const int j, const int i) {
        if (x.IsAllocated(b, l)) {
          x(b, l, k, j, i) = val;
        }
      });
<<<<<<< HEAD
  Kokkos::Profiling::popRegion(); // Task_WeightedSumData
=======
  Kokkos::Profiling::popRegion(); // Task_SetDataToConstant
>>>>>>> 01cd49ec
  return TaskStatus::complete;
}

template <typename F, typename T>
TaskStatus SumData(const F &flags, T *in1, T *in2, T *out) {
  return WeightedSumData(flags, in1, in2, 1.0, 1.0, out);
}

template <typename F, typename T>
TaskStatus UpdateData(const F &flags, T *in, T *dudt, const Real dt, T *out) {
  return WeightedSumData(flags, in, dudt, 1.0, dt, out);
}

template <typename T>
TaskStatus UpdateIndependentData(T *in, T *dudt, const Real dt, T *out) {
  return WeightedSumData(std::vector<MetadataFlag>({Metadata::Independent}), in, dudt,
                         1.0, dt, out);
}

template <typename F, typename T>
TaskStatus AverageData(const std::vector<F> &flags, T *c1, T *c2, const Real wgt1) {
  return WeightedSumData(flags, c1, c2, wgt1, (1.0 - wgt1), c1);
}

template <typename T>
TaskStatus AverageIndependentData(T *c1, T *c2, const Real wgt1) {
  return WeightedSumData(std::vector<MetadataFlag>({Metadata::Independent}), c1, c2, wgt1,
                         (1.0 - wgt1), c1);
}

<<<<<<< HEAD
// See equation 14 in Ketchson, Jcomp 229 (2010) 1763-1773
=======
// See equation 14 in Ketcheson, Jcomp 229 (2010) 1763-1773
>>>>>>> 01cd49ec
// In Parthenon language, s0 is the variable we are updating
// and rhs should be computed with respect to s0.
// if update_s1, s1 should be set at the beginning of the cycle to 0
// otherwise, s1 should be set at the beginning of the RK update to be
// a copy of base. in the final stage, base for the next cycle should
// be set to s0.
template <typename F, typename T>
TaskStatus Update2S(const F &flags, T *s0_data, T *s1_data, T *rhs_data,
                    const LowStorageIntegrator *pint, Real dt, int stage,
                    bool update_s1) {
  Kokkos::Profiling::pushRegion("Task_2S_Update");
  const auto &s0 = s0_data->PackVariables(flags);
  const auto &s1 = s1_data->PackVariables(flags);
  const auto &rhs = rhs_data->PackVariables(flags);

  const IndexDomain interior = IndexDomain::interior;
  const IndexRange ib = s0_data->GetBoundsI(interior);
  const IndexRange jb = s0_data->GetBoundsJ(interior);
  const IndexRange kb = s0_data->GetBoundsK(interior);

  Real delta = pint->delta[stage - 1];
  Real beta = pint->beta[stage - 1];
  Real gam0 = pint->gam0[stage - 1];
  Real gam1 = pint->gam1[stage - 1];
  parthenon::par_for(
      DEFAULT_LOOP_PATTERN, "2S_Update", DevExecSpace(), 0, s0.GetDim(5) - 1, 0,
      s0.GetDim(4) - 1, kb.s, kb.e, jb.s, jb.e, ib.s, ib.e,
      KOKKOS_LAMBDA(const int b, const int l, const int k, const int j, const int i) {
        if (s0.IsAllocated(b, l) && s1.IsAllocated(b, l) && rhs.IsAllocated(b, l)) {
          if (update_s1) {
            s1(b, l, k, j, i) = s1(b, l, k, j, i) + delta * s0(b, l, k, j, i);
          }
          s0(b, l, k, j, i) = gam0 * s0(b, l, k, j, i) + gam1 * s1(b, l, k, j, i) +
                              beta * dt * rhs(b, l, k, j, i);
        }
      });
  Kokkos::Profiling::popRegion(); // Task_2S_Update
  return TaskStatus::complete;
}
template <typename T>
TaskStatus Update2SIndependent(T *s0_data, T *s1_data, T *rhs_data,
                               const LowStorageIntegrator *pint, Real dt, int stage,
                               bool update_s1) {
  return Update2S(std::vector<MetadataFlag>({Metadata::Independent}), s0_data, s1_data,
                  rhs_data, pint, dt, stage, update_s1);
}

// For integration with Butcher tableaus
// returns base + dt * sum_{j=0}^{k-1} a_{kj} S_j
// for stages S_j
// This can then be used to compute right-hand sides.
template <typename F, typename T>
TaskStatus SumButcher(const F &flags, std::shared_ptr<T> base_data,
                      std::vector<std::shared_ptr<T>> stage_data,
                      std::shared_ptr<T> out_data, const ButcherIntegrator *pint, Real dt,
                      int stage) {
  Kokkos::Profiling::pushRegion("Task_Butcher_Sum");
  const auto &out = out_data->PackVariables(flags);
  const auto &in = base_data->PackVariables(flags);
  const IndexDomain interior = IndexDomain::interior;
  const IndexRange ib = out_data->GetBoundsI(interior);
  const IndexRange jb = out_data->GetBoundsJ(interior);
  const IndexRange kb = out_data->GetBoundsK(interior);
  parthenon::par_for(
      DEFAULT_LOOP_PATTERN, "ButcherSumInit", DevExecSpace(), 0, out.GetDim(5) - 1, 0,
      out.GetDim(4) - 1, kb.s, kb.e, jb.s, jb.e, ib.s, ib.e,
      KOKKOS_LAMBDA(const int b, const int l, const int k, const int j, const int i) {
        if (out.IsAllocated(b, l) && in.IsAllocated(b, l)) {
          out(b, l, k, j, i) = in(b, l, k, j, i);
        }
      });
  for (int prev = 0; prev < stage; ++prev) {
    Real a = pint->a[stage - 1][prev];
    const auto &in = stage_data[stage]->PackVariables(flags);
    parthenon::par_for(
        DEFAULT_LOOP_PATTERN, "ButcherSum", DevExecSpace(), 0, out.GetDim(5) - 1, 0,
        out.GetDim(4) - 1, kb.s, kb.e, jb.s, jb.e, ib.s, ib.e,
        KOKKOS_LAMBDA(const int b, const int l, const int k, const int j, const int i) {
          if (out.IsAllocated(b, l) && in.IsAllocated(b, l)) {
            out(b, l, k, j, i) += dt * a * in(b, l, k, j, i);
          }
        });
  }
  Kokkos::Profiling::popRegion(); // Task_Butcher_Sum
  return TaskStatus::complete;
}
template <typename T>
TaskStatus SumButcherIndependent(std::shared_ptr<T> base_data,
                                 std::vector<std::shared_ptr<T>> stage_data,
                                 std::shared_ptr<T> out_data,
                                 const ButcherIntegrator *pint, Real dt, int stage) {
  return SumButcher(std::vector<MetadataFlag>({Metadata::Independent}), base_data,
                    stage_data, out_data, pint, dt, stage);
}

// The actual butcher update at the final stage of a cycle
template <typename F, typename T>
TaskStatus UpdateButcher(const F &flags, std::vector<std::shared_ptr<T>> stage_data,
                         std::shared_ptr<T> out_data, const ButcherIntegrator *pint,
                         Real dt) {
  Kokkos::Profiling::pushRegion("Task_Butcher_Update");

  const auto &out = out_data->PackVariables(flags);
  const IndexDomain interior = IndexDomain::interior;
  const IndexRange ib = out_data->GetBoundsI(interior);
  const IndexRange jb = out_data->GetBoundsJ(interior);
  const IndexRange kb = out_data->GetBoundsK(interior);

  const int nstages = pint->nstages;
  for (int stage = 0; stage < nstages; ++stage) {
    const Real butcher_b = pint->b[stage];
    const auto &in = stage_data[stage]->PackVariables(flags);
    parthenon::par_for(
        DEFAULT_LOOP_PATTERN, "ButcherUpdate", DevExecSpace(), 0, out.GetDim(5) - 1, 0,
        out.GetDim(4) - 1, kb.s, kb.e, jb.s, jb.e, ib.s, ib.e,
        KOKKOS_LAMBDA(const int b, const int l, const int k, const int j, const int i) {
          if (out.IsAllocated(b, l) && in.IsAllocated(b, l)) {
            out(b, l, k, j, i) += dt * b * in(b, l, k, j, i);
          }
        });
  }
  Kokkos::Profiling::popRegion(); // Task_Butcher_Update
  return TaskStatus::complete;
}
template <typename F, typename T>
TaskStatus UpdateButcherIndependent(std::vector<std::shared_ptr<T>> stage_data,
                                    std::shared_ptr<T> out_data,
                                    const ButcherIntegrator *pint, Real dt) {
  return UpdateButcherIndependent(std::vector<MetadataFlag>({Metadata::Independent}),
                                  stage_data, out_data, pint, dt);
}

template <typename T>
TaskStatus EstimateTimestep(T *rc) {
  Kokkos::Profiling::pushRegion("Task_EstimateTimestep");
  Real dt_min = std::numeric_limits<Real>::max();
  for (const auto &pkg : rc->GetParentPointer()->packages.AllPackages()) {
    Real dt = pkg.second->EstimateTimestep(rc);
    dt_min = std::min(dt_min, dt);
  }
  rc->SetAllowedDt(dt_min);
  Kokkos::Profiling::popRegion(); // Task_EstimateTimestep
  return TaskStatus::complete;
}

template <typename T>
TaskStatus FillDerived(T *rc) {
  Kokkos::Profiling::pushRegion("Task_FillDerived");
  auto pm = rc->GetParentPointer();
  Kokkos::Profiling::pushRegion("PreFillDerived");
  for (const auto &pkg : pm->packages.AllPackages()) {
    pkg.second->PreFillDerived(rc);
  }
  Kokkos::Profiling::popRegion(); // PreFillDerived
  Kokkos::Profiling::pushRegion("FillDerived");
  for (const auto &pkg : pm->packages.AllPackages()) {
    pkg.second->FillDerived(rc);
  }
  Kokkos::Profiling::popRegion(); // FillDerived
  Kokkos::Profiling::pushRegion("PostFillDerived");
  for (const auto &pkg : pm->packages.AllPackages()) {
    pkg.second->PostFillDerived(rc);
  }
  Kokkos::Profiling::popRegion(); // PostFillDerived
  Kokkos::Profiling::popRegion(); // Task_FillDerived
  return TaskStatus::complete;
}

template <typename T>
TaskStatus InitNewlyAllocatedVars(T *rc) {
  if (!rc->AllVariablesInitialized()) {
    const IndexDomain interior = IndexDomain::interior;
    const IndexRange ib = rc->GetBoundsI(interior);
    const IndexRange jb = rc->GetBoundsJ(interior);
    const IndexRange kb = rc->GetBoundsK(interior);
    const int Ni = ib.e + 1 - ib.s;
    const int Nj = jb.e + 1 - jb.s;
    const int Nk = kb.e + 1 - kb.s;
    const int NjNi = Nj * Ni;
    const int NkNjNi = Nk * NjNi;

    // This pack will always be freshly built, since we only get here if sparse data
    // was allocated and hasn't been initialized, which in turn implies the cached
    // pack must be stale.
    auto v = parthenon::SparsePack<variable_names::any>::Get(rc, {Metadata::Sparse});

    Kokkos::parallel_for(
        "Set newly allocated interior to default",
        Kokkos::TeamPolicy<>(parthenon::DevExecSpace(), v.GetNBlocks(), Kokkos::AUTO),
        KOKKOS_LAMBDA(parthenon::team_mbr_t team_member) {
          const int b = team_member.league_rank();
          int lo = v.GetLowerBound(b, variable_names::any());
          int hi = v.GetUpperBound(b, variable_names::any());

          for (int vidx = lo; vidx <= hi; ++vidx) {
            if (!v(b, vidx).initialized) {
              Real val = v(b, vidx).sparse_default_val;
              Kokkos::parallel_for(Kokkos::TeamThreadRange<>(team_member, NkNjNi),
                                   [&](const int idx) {
                                     const int k = kb.s + idx / NjNi;
                                     const int j = jb.s + (idx % NjNi) / Ni;
                                     const int i = ib.s + idx % Ni;
                                     v(b, vidx, k, j, i) = val;
                                   });
            }
          }
        });

    // Set initialized here since everything has been filled with default values,
    // user defined functions may overwrite these in the next step but that doesn't
    // change initialization status of the interior
    rc->SetAllVariablesToInitialized();
  }

  // Do user defined initializations if present
  // This has to be done even in the case where no blocks have been allocated
  // since the boundaries of allocated blocks could have received default data
  // in any case
  Kokkos::Profiling::pushRegion("Task_InitNewlyAllocatedVars");
  auto pm = rc->GetParentPointer();
  for (const auto &pkg : pm->packages.AllPackages()) {
    pkg.second->InitNewlyAllocatedVars(rc);
  }
  Kokkos::Profiling::popRegion();

  // Don't worry about flagging variables as initialized
  // since they will be flagged at the beginning of the
  // next step in the evolution driver

  return TaskStatus::complete;
}

TaskStatus SparseDealloc(MeshData<Real> *md);

} // namespace Update

} // namespace parthenon

#endif // INTERFACE_UPDATE_HPP_<|MERGE_RESOLUTION|>--- conflicted
+++ resolved
@@ -105,11 +105,7 @@
           x(b, l, k, j, i) = val;
         }
       });
-<<<<<<< HEAD
-  Kokkos::Profiling::popRegion(); // Task_WeightedSumData
-=======
   Kokkos::Profiling::popRegion(); // Task_SetDataToConstant
->>>>>>> 01cd49ec
   return TaskStatus::complete;
 }
 
@@ -140,11 +136,7 @@
                          (1.0 - wgt1), c1);
 }
 
-<<<<<<< HEAD
-// See equation 14 in Ketchson, Jcomp 229 (2010) 1763-1773
-=======
 // See equation 14 in Ketcheson, Jcomp 229 (2010) 1763-1773
->>>>>>> 01cd49ec
 // In Parthenon language, s0 is the variable we are updating
 // and rhs should be computed with respect to s0.
 // if update_s1, s1 should be set at the beginning of the cycle to 0

--- conflicted
+++ resolved
@@ -104,11 +104,7 @@
   /** does variable have fluxes */                                                       \
   PARTHENON_INTERNAL_FOR_FLAG(WithFluxes)                                                \
   /** the variable needs to be communicated across ranks during remeshing */             \
-<<<<<<< HEAD
-  PARTHENON_INTERNAL_FOR_FLAG(RemeshComm)
-=======
   PARTHENON_INTERNAL_FOR_FLAG(ForceRemeshComm)
->>>>>>> 3b1ca8d1
 namespace parthenon {
 
 namespace internal {
@@ -380,7 +376,7 @@
   // Returns true if this variable should do prolongation/restriction
   // and false otherwise.
   bool IsRefined() const {
-    return (IsSet(Independent) || IsSet(FillGhost) || IsSet(RemeshComm));
+    return (IsSet(Independent) || IsSet(FillGhost) || IsSet(ForceRemeshComm));
   }
 
   const std::vector<int> &Shape() const { return shape_; }

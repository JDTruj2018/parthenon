//========================================================================================
// (C) (or copyright) 2020-2022. Triad National Security, LLC. All rights reserved.
//
// This program was produced under U.S. Government contract 89233218CNA000001 for Los
// Alamos National Laboratory (LANL), which is operated by Triad National Security, LLC
// for the U.S. Department of Energy/National Nuclear Security Administration. All rights
// in the program are reserved by Triad National Security, LLC, and the U.S. Department
// of Energy/National Nuclear Security Administration. The Government is granted for
// itself and others acting on its behalf a nonexclusive, paid-up, irrevocable worldwide
// license in this material to reproduce, prepare derivative works, distribute copies to
// the public, perform publicly and display publicly, and to permit others to do so.
//========================================================================================

#include <algorithm>
#include <functional>
#include <limits>
#include <map>
#include <memory>
#include <regex>
#include <string>
#include <type_traits>
#include <utility>
#include <vector>

#include "coordinates/coordinates.hpp"
#include "interface/mesh_data.hpp"
#include "interface/meshblock_data.hpp"
#include "interface/sparse_pack_base.hpp"
#include "interface/variable.hpp"
#include "utils/utils.hpp"

namespace {
// SFINAE for block iteration so that sparse packs can work for MeshBlockData and MeshData
template <class T, class F>
inline auto ForEachBlock(T *pmd, F func) -> decltype(T().GetBlockData(0), void()) {
  for (int b = 0; b < pmd->NumBlocks(); ++b) {
    auto &pmbd = pmd->GetBlockData(b);
    func(b, pmbd.get());
  }
}

template <class T, class F>
inline auto ForEachBlock(T *pmbd, F func) -> decltype(T().GetBlockPointer(), void()) {
  func(0, pmbd);
}
} // namespace

namespace parthenon {

using namespace impl;

template <class T>
SparsePackBase::alloc_t SparsePackBase::GetAllocStatus(T *pmd,
                                                       const PackDescriptor &desc) {
  using mbd_t = MeshBlockData<Real>;

  int nvar = desc.vars.size();

  std::vector<int> astat;
  ForEachBlock(pmd, [&](int b, mbd_t *pmbd) {
    for (int i = 0; i < nvar; ++i) {
      for (auto &pv : pmbd->GetVariableVector()) {
        if (desc.IncludeVariable(i, pv)) {
          astat.push_back(pv->GetAllocationStatus());
        }
      }
    }
  });
  return astat;
}

// Specialize for the only two types this should work for
template SparsePackBase::alloc_t
SparsePackBase::GetAllocStatus<MeshBlockData<Real>>(MeshBlockData<Real> *,
                                                    const PackDescriptor &);
template SparsePackBase::alloc_t
SparsePackBase::GetAllocStatus<MeshData<Real>>(MeshData<Real> *, const PackDescriptor &);

template <class T>
SparsePackBase SparsePackBase::Build(T *pmd, const PackDescriptor &desc) {
  using mbd_t = MeshBlockData<Real>;
  int nvar = desc.vars.size();

  SparsePackBase pack;
  pack.with_fluxes_ = desc.with_fluxes;
  pack.coarse_ = desc.coarse;
  pack.nvar_ = desc.vars.size();
  pack.flat_ = desc.flat;

  // Count up the size of the array that is required
  int max_size = 0;
  int nblocks = 0;
<<<<<<< HEAD
  int ndim = 3;
  bool contains_face_or_edge = false;
=======
  int size = 0;   // local var used to compute size/block
  pack.size_ = 0; // total size of pack
>>>>>>> 74c1d05e
  ForEachBlock(pmd, [&](int b, mbd_t *pmbd) {
    if (!desc.flat) {
      size = 0;
    }
    nblocks++;
    for (auto &pv : pmbd->GetVariableVector()) {
      for (int i = 0; i < nvar; ++i) {
        if (desc.IncludeVariable(i, pv)) {
          if (pv->IsAllocated()) {
<<<<<<< HEAD
            if (pv->IsSet(Metadata::Face) || pv->IsSet(Metadata::Edge))
              contains_face_or_edge = true;
            size += pv->GetDim(6) * pv->GetDim(5) * pv->GetDim(4);
            ndim = (pv->GetDim(1) > 1 ? 1 : 0) + (pv->GetDim(2) > 1 ? 1 : 0) +
                   (pv->GetDim(3) > 1 ? 1 : 0);
=======
            int prod = pv->GetDim(6) * pv->GetDim(5) * pv->GetDim(4);
            size += prod;       // max size/block (or total size for flat)
            pack.size_ += prod; // total ragged size
>>>>>>> 74c1d05e
          }
        }
      }
    }
    max_size = std::max(size, max_size);
  });
  pack.nblocks_ = desc.flat ? 1 : nblocks;

  // Allocate the views
  int leading_dim = 1;
<<<<<<< HEAD
  if (desc.with_fluxes) {
    leading_dim += 3;
  } else if (contains_face_or_edge) {
    leading_dim += 2;
  }
  pack.pack_ = pack_t("data_ptr", leading_dim, nblocks, max_size);
=======
  if (desc.with_fluxes) leading_dim += 3;
  pack.pack_ = pack_t("data_ptr", leading_dim, pack.nblocks_, max_size);
>>>>>>> 74c1d05e
  auto pack_h = Kokkos::create_mirror_view(pack.pack_);

  // For non-flat packs, shape of pack is type x block x var x k x j x i
  // where type here might be a flux.
  // For flat packs, shape is type x (some var on some block)  x k x j x 1
  // in the latter case, coords indexes into the some var on some
  // block. Bounds provides the start and end index of a var in a block in the flat array.
  // Size is nvar + 1 to store the maximum idx for easy access
  pack.bounds_ = bounds_t("bounds", 2, nblocks, nvar + 1);
  pack.bounds_h_ = Kokkos::create_mirror_view(pack.bounds_);

  pack.coords_ = coords_t("coords", desc.flat ? max_size : nblocks);
  auto coords_h = Kokkos::create_mirror_view(pack.coords_);

  // Fill the views
  int idx = 0;
  ForEachBlock(pmd, [&](int block, mbd_t *pmbd) {
    int b = 0;
    if (!desc.flat) {
      idx = 0;
      b = block;
      // JMM: This line could be unified with the coords_h line below,
      // but it would imply unnecessary copies in the case of non-flat
      // packs.
      coords_h(b) = pmbd->GetBlockPointer()->coords_device;
    }

    for (int i = 0; i < nvar; ++i) {
      pack.bounds_h_(0, block, i) = idx;
      for (auto &pv : pmbd->GetVariableVector()) {
        if (desc.IncludeVariable(i, pv)) {
          if (pv->IsAllocated()) {
            for (int t = 0; t < pv->GetDim(6); ++t) {
              for (int u = 0; u < pv->GetDim(5); ++u) {
                for (int v = 0; v < pv->GetDim(4); ++v) {
                  if (pv->IsSet(Metadata::Face) || pv->IsSet(Metadata::Edge)) {
                    if (pack.coarse_) {
                      pack_h(0, b, idx) = pv->coarse_s.Get(0, t, u, v);
                      pack_h(1, b, idx) = pv->coarse_s.Get(1, t, u, v);
                      pack_h(2, b, idx) = pv->coarse_s.Get(2, t, u, v);
                    } else {
                      pack_h(0, b, idx) = pv->data.Get(0, t, u, v);
                      pack_h(1, b, idx) = pv->data.Get(1, t, u, v);
                      pack_h(2, b, idx) = pv->data.Get(2, t, u, v);
                    }
                  } else { // This is a cell, node, or a variable that doesn't have
                           // topology information
                    if (pack.coarse_) {
                      pack_h(0, b, idx) = pv->coarse_s.Get(0, t, u, v);
                    } else {
                      pack_h(0, b, idx) = pv->data.Get(0, t, u, v);
                    }
<<<<<<< HEAD
                    PARTHENON_REQUIRE(
                        pack_h(0, b, idx).size() > 0,
                        "Seems like this variable might not actually be allocated.");
                    if (desc.with_fluxes && pv->IsSet(Metadata::WithFluxes)) {
                      pack_h(1, b, idx) = pv->flux[X1DIR].Get(0, t, u, v);
                      PARTHENON_REQUIRE(pack_h(1, b, idx).size() ==
                                            pack_h(0, b, idx).size(),
                                        "Different size fluxes.");
                      if (ndim > 1) {
                        pack_h(2, b, idx) = pv->flux[X2DIR].Get(0, t, u, v);
                        PARTHENON_REQUIRE(pack_h(2, b, idx).size() ==
                                              pack_h(0, b, idx).size(),
                                          "Different size fluxes.");
                      }
                      if (ndim > 2) {
                        pack_h(3, b, idx) = pv->flux[X3DIR].Get(0, t, u, v);
                        PARTHENON_REQUIRE(pack_h(3, b, idx).size() ==
                                              pack_h(0, b, idx).size(),
                                          "Different size fluxes.");
                      }
                    }
=======
                    if (desc.with_fluxes && pv->IsSet(Metadata::WithFluxes)) {
                      pack_h(1, b, idx) = pv->flux[X1DIR].Get(0, t, u, v);
                      pack_h(2, b, idx) = pv->flux[X2DIR].Get(0, t, u, v);
                      pack_h(3, b, idx) = pv->flux[X3DIR].Get(0, t, u, v);
                    }
                  }
                  PARTHENON_REQUIRE(
                      pack_h(0, b, idx).size() > 0,
                      "Seems like this variable might not actually be allocated.");

                  if (desc.flat) {
                    coords_h(idx) = pmbd->GetBlockPointer()->coords_device;
>>>>>>> 74c1d05e
                  }
                  idx++;
                }
              }
            }
          }
        }
      }
      pack.bounds_h_(1, block, i) = idx - 1;
      if (pack.bounds_h_(1, block, i) < pack.bounds_h_(0, block, i)) {
        // Did not find any allocated variables meeting our criteria
        pack.bounds_h_(0, block, i) = -1;
        // Make the upper bound more negative so a for loop won't iterate once
        pack.bounds_h_(1, block, i) = -2;
      }
    }
    // Record the maximum for easy access
    pack.bounds_h_(1, block, nvar) = idx - 1;
  });

  Kokkos::deep_copy(pack.pack_, pack_h);
  Kokkos::deep_copy(pack.bounds_, pack.bounds_h_);
  Kokkos::deep_copy(pack.coords_, coords_h);
  pack.dims_[1] = pack.nblocks_;
  pack.dims_[2] = -1; // Not allowed to ask for the ragged dimension anyway
  pack.dims_[3] = pack_h(0, 0, 0).extent_int(0);
  pack.dims_[4] = pack_h(0, 0, 0).extent_int(2);
  pack.dims_[5] = pack_h(0, 0, 0).extent_int(3);

  return pack;
}

// Specialize for the only two types this should work for
template SparsePackBase
SparsePackBase::Build<MeshBlockData<Real>>(MeshBlockData<Real> *, const PackDescriptor &);
template SparsePackBase SparsePackBase::Build<MeshData<Real>>(MeshData<Real> *,
                                                              const PackDescriptor &);

template <class T>
SparsePackBase &SparsePackCache::Get(T *pmd, const PackDescriptor &desc) {
  std::string ident = GetIdentifier(desc);
  if (pack_map.count(ident) > 0) {
    auto &pack = pack_map[ident].first;
    auto alloc_status_in = SparsePackBase::GetAllocStatus(pmd, desc);
    auto &alloc_status = pack_map[ident].second;
    if (alloc_status.size() != alloc_status_in.size())
      return BuildAndAdd(pmd, desc, ident);
    for (int i = 0; i < alloc_status_in.size(); ++i) {
      if (alloc_status[i] != alloc_status_in[i]) return BuildAndAdd(pmd, desc, ident);
    }
    // Cached version is not stale, so just return a reference to it
    return pack_map[ident].first;
  }
  return BuildAndAdd(pmd, desc, ident);
}
template SparsePackBase &SparsePackCache::Get<MeshData<Real>>(MeshData<Real> *,
                                                              const PackDescriptor &);
template SparsePackBase &
SparsePackCache::Get<MeshBlockData<Real>>(MeshBlockData<Real> *, const PackDescriptor &);

template <class T>
SparsePackBase &SparsePackCache::BuildAndAdd(T *pmd, const PackDescriptor &desc,
                                             const std::string &ident) {
  if (pack_map.count(ident) > 0) pack_map.erase(ident);
  pack_map[ident] = {SparsePackBase::Build(pmd, desc),
                     SparsePackBase::GetAllocStatus(pmd, desc)};
  return pack_map[ident].first;
}
template SparsePackBase &
SparsePackCache::BuildAndAdd<MeshData<Real>>(MeshData<Real> *, const PackDescriptor &,
                                             const std::string &);
template SparsePackBase &SparsePackCache::BuildAndAdd<MeshBlockData<Real>>(
    MeshBlockData<Real> *, const PackDescriptor &, const std::string &);

std::string SparsePackCache::GetIdentifier(const PackDescriptor &desc) const {
  std::string identifier("");
  for (const auto &flag : desc.flags)
    identifier += flag.Name();
  identifier += "____";
  for (int i = 0; i < desc.vars.size(); ++i)
    identifier += desc.vars[i] + std::to_string(desc.use_regex[i]);
  identifier += "____";
  identifier += std::to_string(desc.with_fluxes);
  identifier += std::to_string(desc.coarse);
  identifier += std::to_string(desc.flat);
  return identifier;
}

} // namespace parthenon<|MERGE_RESOLUTION|>--- conflicted
+++ resolved
@@ -90,13 +90,8 @@
   // Count up the size of the array that is required
   int max_size = 0;
   int nblocks = 0;
-<<<<<<< HEAD
-  int ndim = 3;
   bool contains_face_or_edge = false;
-=======
   int size = 0;   // local var used to compute size/block
-  pack.size_ = 0; // total size of pack
->>>>>>> 74c1d05e
   ForEachBlock(pmd, [&](int b, mbd_t *pmbd) {
     if (!desc.flat) {
       size = 0;
@@ -106,17 +101,11 @@
       for (int i = 0; i < nvar; ++i) {
         if (desc.IncludeVariable(i, pv)) {
           if (pv->IsAllocated()) {
-<<<<<<< HEAD
             if (pv->IsSet(Metadata::Face) || pv->IsSet(Metadata::Edge))
               contains_face_or_edge = true;
-            size += pv->GetDim(6) * pv->GetDim(5) * pv->GetDim(4);
-            ndim = (pv->GetDim(1) > 1 ? 1 : 0) + (pv->GetDim(2) > 1 ? 1 : 0) +
-                   (pv->GetDim(3) > 1 ? 1 : 0);
-=======
             int prod = pv->GetDim(6) * pv->GetDim(5) * pv->GetDim(4);
             size += prod;       // max size/block (or total size for flat)
             pack.size_ += prod; // total ragged size
->>>>>>> 74c1d05e
           }
         }
       }
@@ -127,17 +116,12 @@
 
   // Allocate the views
   int leading_dim = 1;
-<<<<<<< HEAD
   if (desc.with_fluxes) {
     leading_dim += 3;
   } else if (contains_face_or_edge) {
     leading_dim += 2;
   }
-  pack.pack_ = pack_t("data_ptr", leading_dim, nblocks, max_size);
-=======
-  if (desc.with_fluxes) leading_dim += 3;
   pack.pack_ = pack_t("data_ptr", leading_dim, pack.nblocks_, max_size);
->>>>>>> 74c1d05e
   auto pack_h = Kokkos::create_mirror_view(pack.pack_);
 
   // For non-flat packs, shape of pack is type x block x var x k x j x i
@@ -190,29 +174,6 @@
                     } else {
                       pack_h(0, b, idx) = pv->data.Get(0, t, u, v);
                     }
-<<<<<<< HEAD
-                    PARTHENON_REQUIRE(
-                        pack_h(0, b, idx).size() > 0,
-                        "Seems like this variable might not actually be allocated.");
-                    if (desc.with_fluxes && pv->IsSet(Metadata::WithFluxes)) {
-                      pack_h(1, b, idx) = pv->flux[X1DIR].Get(0, t, u, v);
-                      PARTHENON_REQUIRE(pack_h(1, b, idx).size() ==
-                                            pack_h(0, b, idx).size(),
-                                        "Different size fluxes.");
-                      if (ndim > 1) {
-                        pack_h(2, b, idx) = pv->flux[X2DIR].Get(0, t, u, v);
-                        PARTHENON_REQUIRE(pack_h(2, b, idx).size() ==
-                                              pack_h(0, b, idx).size(),
-                                          "Different size fluxes.");
-                      }
-                      if (ndim > 2) {
-                        pack_h(3, b, idx) = pv->flux[X3DIR].Get(0, t, u, v);
-                        PARTHENON_REQUIRE(pack_h(3, b, idx).size() ==
-                                              pack_h(0, b, idx).size(),
-                                          "Different size fluxes.");
-                      }
-                    }
-=======
                     if (desc.with_fluxes && pv->IsSet(Metadata::WithFluxes)) {
                       pack_h(1, b, idx) = pv->flux[X1DIR].Get(0, t, u, v);
                       pack_h(2, b, idx) = pv->flux[X2DIR].Get(0, t, u, v);
@@ -225,7 +186,6 @@
 
                   if (desc.flat) {
                     coords_h(idx) = pmbd->GetBlockPointer()->coords_device;
->>>>>>> 74c1d05e
                   }
                   idx++;
                 }
